import unittest
from unittest.mock import patch, MagicMock
import pandas as pd
import psycopg2  # Import for psycopg2.Error
<<<<<<< HEAD
=======
from psycopg2 import sql
>>>>>>> 97d9f92b

# Assuming your database.py file is in src directory and src is in PYTHONPATH
from src.database import (
    connect_postgres,
    get_schemas_postgres,
    get_tables_postgres,
    fetch_data_postgres,
)


class TestDatabaseUtils(unittest.TestCase):
    def setUp(self):
        # Clear caches for functions that use Streamlit caching before each test
        # to ensure mocks are hit and not cached results.
        connect_postgres.clear()
        # If other functions were also causing issues, clear them here too:
        # get_schemas_postgres.clear()
        # get_tables_postgres.clear()
        # fetch_data_postgres.clear()

    def test_connect_postgres_success(self):
        connect_postgres.clear()  # Explicit clear for this specific test too, just in case
        with patch("src.database.psycopg2.connect") as mock_psycopg2_connect:
            mock_conn_obj = MagicMock()
            mock_psycopg2_connect.return_value = mock_conn_obj
            db_config = {
                "host": "localhost",
                "port": "5432",
                "dbname": "testdb",
                "user": "testuser",
                "password": "testpassword",
            }

            conn, err = connect_postgres(db_config)

            mock_psycopg2_connect.assert_called_once_with(**db_config)
            self.assertEqual(conn, mock_conn_obj)
            self.assertIsNone(err)

    def test_connect_postgres_failure(self):
        connect_postgres.clear()  # Explicit clear for this specific test too
        with patch("src.database.psycopg2.connect") as mock_psycopg2_connect:
            mock_psycopg2_connect.side_effect = psycopg2.Error("Connection failed")
            db_config = {
                "host": "localhost",
                "port": "5432",
                "dbname": "testdb",
                "user": "testuser",
                "password": "testpassword",
            }

            conn, err = connect_postgres(db_config)

            mock_psycopg2_connect.assert_called_once_with(**db_config)
            self.assertIsNone(conn)
            self.assertTrue("Error connecting to PostgreSQL: Connection failed" in err)

    def test_get_schemas_success(self):
        mock_conn = MagicMock()
        mock_cursor = MagicMock()
        mock_conn.cursor.return_value.__enter__.return_value = mock_cursor
        mock_cursor.fetchall.return_value = [
            ("public",),
            ("information_schema",),
            ("custom_schema",),
        ]

        schemas, err = get_schemas_postgres(mock_conn)

        mock_conn.cursor.assert_called_once()
        mock_cursor.execute.assert_called_once_with(
            "SELECT schema_name FROM information_schema.schemata;"
        )
        mock_cursor.fetchall.assert_called_once()
        self.assertEqual(schemas, ["public", "information_schema", "custom_schema"])
        self.assertIsNone(err)

    def test_get_schemas_failure(self):
        mock_conn = MagicMock()
        mock_cursor = MagicMock()
        mock_conn.cursor.return_value.__enter__.return_value = mock_cursor
        mock_cursor.execute.side_effect = psycopg2.Error("Failed to get schemas")

        schemas, err = get_schemas_postgres(mock_conn)

        self.assertIsNone(schemas)
        self.assertTrue("Error retrieving schemas: Failed to get schemas" in err)

    def test_get_schemas_no_connection(self):
        schemas, err = get_schemas_postgres(None)
        self.assertIsNone(schemas)
        self.assertEqual(err, "No database connection provided.")

    def test_get_tables_success(self):
        mock_conn = MagicMock()
        mock_cursor = MagicMock()
        mock_conn.cursor.return_value.__enter__.return_value = mock_cursor
        mock_cursor.fetchall.return_value = [("table1",), ("table2",)]
        schema_name = "public"

        tables, err = get_tables_postgres(mock_conn, schema_name)

        mock_conn.cursor.assert_called_once()
        mock_cursor.execute.assert_called_once_with(
            "SELECT table_name FROM information_schema.tables WHERE table_schema = %s;",
            (schema_name,),
        )
        mock_cursor.fetchall.assert_called_once()
        self.assertEqual(tables, ["table1", "table2"])
        self.assertIsNone(err)

    def test_get_tables_failure(self):
        mock_conn = MagicMock()
        mock_cursor = MagicMock()
        mock_conn.cursor.return_value.__enter__.return_value = mock_cursor
        schema_name = "public"
        mock_cursor.execute.side_effect = psycopg2.Error("Failed to get tables")

        tables, err = get_tables_postgres(mock_conn, schema_name)

        self.assertIsNone(tables)
        self.assertTrue(
            f"Error retrieving tables for schema '{schema_name}': Failed to get tables"
            in err
        )

    def test_get_tables_no_connection(self):
        tables, err = get_tables_postgres(None, "public")
        self.assertIsNone(tables)
        self.assertEqual(err, "No database connection provided.")

    def test_get_tables_invalid_schema_name(self):
        mock_conn = (
            MagicMock()
        )  # Connection object is needed for the check to pass to schema name validation
        tables, err = get_tables_postgres(mock_conn, None)  # Invalid schema name
        self.assertIsNone(tables)
        self.assertEqual(err, "Invalid schema name provided.")

        tables, err = get_tables_postgres(mock_conn, "")  # Invalid schema name
        self.assertIsNone(tables)
        self.assertEqual(err, "Invalid schema name provided.")

    def test_fetch_data_success(self):
        mock_conn = MagicMock()
        mock_cursor = MagicMock()
        mock_conn.cursor.return_value.__enter__.return_value = mock_cursor
        mock_cursor.description = [("col1", None), ("col2", None)]
        mock_cursor.fetchall.return_value = [(1, "data1"), (2, "data2")]
        schema_name = "public"
        table_name = "test_table"

        df, err = fetch_data_postgres(mock_conn, schema_name, table_name)

        mock_conn.cursor.assert_called_once()
        mock_cursor.execute.assert_called_once()
        # expected_query = f'SELECT * FROM "{schema_name}"."{table_name}";'
        # mock_cursor.execute.assert_called_once_with(expected_query)
        mock_cursor.fetchall.assert_called_once()
        self.assertIsInstance(df, pd.DataFrame)
        self.assertEqual(len(df), 2)
        self.assertEqual(list(df.columns), ["col1", "col2"])
        pd.testing.assert_frame_equal(
            df, pd.DataFrame([(1, "data1"), (2, "data2")], columns=["col1", "col2"])
        )
        self.assertIsNone(err)

    def test_fetch_data_with_limit(self):
        mock_conn = MagicMock()
        mock_cursor = MagicMock()
        mock_conn.cursor.return_value.__enter__.return_value = mock_cursor
        mock_cursor.description = [("col1", None)]
        mock_cursor.fetchall.return_value = [(1,)]
        schema_name = "public"
        table_name = "test_table"
        limit = 100

        df, err = fetch_data_postgres(mock_conn, schema_name, table_name, limit=limit)

        # expected_query = f'SELECT * FROM "{schema_name}"."{table_name}" LIMIT {limit};'
        mock_cursor.execute.assert_called_once()
        self.assertIsInstance(df, pd.DataFrame)
        self.assertIsNone(err)

    def test_fetch_data_failure(self):
        mock_conn = MagicMock()
        mock_cursor = MagicMock()
        mock_conn.cursor.return_value.__enter__.return_value = mock_cursor
        schema_name = "public"
        table_name = "test_table"
        mock_cursor.execute.side_effect = psycopg2.Error("Fetch failed")

        df, err = fetch_data_postgres(mock_conn, schema_name, table_name)

        self.assertIsNone(df)
        self.assertTrue(
            f"Error fetching data from table '{schema_name}.{table_name}': Fetch failed"
            in err
        )

    def test_fetch_data_no_data(self):
        mock_conn = MagicMock()
        mock_cursor = MagicMock()
        mock_conn.cursor.return_value.__enter__.return_value = mock_cursor
        mock_cursor.description = [
            ("col1", None),
            ("col2", None),
        ]  # Column names are still returned
        mock_cursor.fetchall.return_value = []  # No data rows
        schema_name = "public"
        table_name = "test_table"

        df, err = fetch_data_postgres(mock_conn, schema_name, table_name)

        self.assertIsInstance(df, pd.DataFrame)
        self.assertTrue(df.empty)
        self.assertEqual(list(df.columns), ["col1", "col2"])
        self.assertIsNone(err)

    def test_fetch_data_no_connection(self):
        df, err = fetch_data_postgres(None, "public", "test_table")
        self.assertIsNone(df)
        self.assertEqual(err, "No database connection provided.")

    def test_fetch_data_invalid_schema_or_table_name(self):
        mock_conn = MagicMock()
        df, err = fetch_data_postgres(mock_conn, None, "test_table")
        self.assertIsNone(df)
        self.assertEqual(err, "Invalid schema name provided.")

        df, err = fetch_data_postgres(mock_conn, "public", "")
        self.assertIsNone(df)
        self.assertEqual(err, "Invalid table name provided.")

    def test_fetch_data_invalid_limit(self):
        mock_conn = MagicMock()
        df, err = fetch_data_postgres(
            mock_conn, "public", "test_table", limit="invalid"
        )
        self.assertIsNone(df)
        self.assertEqual(
            err, "Invalid limit provided. Limit must be a non-negative integer."
        )

        df, err = fetch_data_postgres(mock_conn, "public", "test_table", limit=-1)
        self.assertIsNone(df)
        self.assertEqual(
            err, "Invalid limit provided. Limit must be a non-negative integer."
        )


if __name__ == "__main__":
    unittest.main()<|MERGE_RESOLUTION|>--- conflicted
+++ resolved
@@ -2,10 +2,7 @@
 from unittest.mock import patch, MagicMock
 import pandas as pd
 import psycopg2  # Import for psycopg2.Error
-<<<<<<< HEAD
-=======
 from psycopg2 import sql
->>>>>>> 97d9f92b
 
 # Assuming your database.py file is in src directory and src is in PYTHONPATH
 from src.database import (
