import streamlit as st
import pandas as pd
import numpy as np
from sklearn.preprocessing import StandardScaler
<<<<<<< HEAD

from src.interfaces import AnalysisModuleInterface
from typing import Any, Dict, Tuple, Optional, List


# --- Existing Clustering Functions (ensure they are here or imported) ---
def scale_features(df: pd.DataFrame) -> pd.DataFrame:
    """Scales numerical features using StandardScaler."""
    if df.empty:
        return df
    # Only scale numeric columns, keep others as is (though feature DFs are usually all numeric)
    numeric_cols = df.select_dtypes(include=np.number).columns
    if not numeric_cols.empty:
        scaler = StandardScaler()
        scaled_values = scaler.fit_transform(df[numeric_cols])
        df_scaled = df.copy()
        df_scaled[numeric_cols] = scaled_values
        return df_scaled
    return df

def get_kmeans_elbow_silhouette_data(
    feature_df: pd.DataFrame, k_range: range, scale_data: bool = True
) -> Tuple[Optional[pd.DataFrame], Optional[str]]:
    """Calculates inertia and silhouette scores for a range of K in K-Means."""
    if feature_df.empty:
        return None, "Feature DataFrame is empty."
    if len(feature_df) < max(k_range, default=2): # Ensure enough samples for max K
         return None, f"Not enough samples ({len(feature_df)}) for max K value ({max(k_range, default=2)})."

    from sklearn.cluster import KMeans
    from sklearn.metrics import silhouette_score

    df_processed = scale_features(feature_df) if scale_data else feature_df.copy()

    results = []
    for k_val in k_range:
        if k_val > len(df_processed):
            # st.warning(f"K={k_val} is greater than number of samples. Skipping.")
            continue
        try:
            kmeans = KMeans(n_clusters=k_val, random_state=42, n_init='auto')
            labels = kmeans.fit_predict(df_processed)
            inertia = kmeans.inertia_
            if k_val > 1 and len(np.unique(labels)) > 1: # Silhouette score requires at least 2 labels
                silhouette = silhouette_score(df_processed, labels)
            else:
                silhouette = np.nan # Or None, or 0, depending on how you want to handle
            results.append({'K': k_val, 'Inertia': inertia, 'Silhouette Score': silhouette})
        except Exception as e:
            return None, f"Error during K-Means for K={k_val}: {e}"

    if not results:
        return None, "No K-Means statistics were calculated. Check K range and data."
    return pd.DataFrame(results), None

def perform_kmeans_clustering(
    feature_df: pd.DataFrame, n_clusters: int, scale_data: bool = True
) -> Tuple[Optional[pd.Series], Optional[Any], Optional[str]]:
    """Performs K-Means clustering."""
    if feature_df.empty:
        return None, None, "Feature DataFrame is empty."
    if len(feature_df) < n_clusters:
        return None, None, f"Number of samples ({len(feature_df)}) is less than n_clusters ({n_clusters})."
    if n_clusters <= 0:
        return None, None, "Number of clusters must be positive."
=======
from sklearn.metrics import silhouette_score
import streamlit as st
import logging
# For k-need, if we want to use it for Elbow or DBSCAN eps automatically
# from kneed import KneeLocator # Requires 'kneed' package
# For now, will implement manual elbow/silhouette plotting guidance

logger = logging.getLogger(__name__)

def scale_features(feature_df: pd.DataFrame):
    """Scales features using StandardScaler."""
    if not isinstance(feature_df, pd.DataFrame) or feature_df.empty:
        logger.warning("scale_features: Input is not a valid DataFrame or is empty.")
        return feature_df, None

    scaler = StandardScaler()
    try:
        scaled_features = scaler.fit_transform(feature_df)
        scaled_feature_df = pd.DataFrame(scaled_features, index=feature_df.index, columns=feature_df.columns)
        return scaled_feature_df, scaler
    except Exception as e:
        logger.error("scale_features: Error during scaling: %s", e, exc_info=True)
        return feature_df, None

@st.cache_data
def perform_kmeans_clustering(feature_df: pd.DataFrame, n_clusters, random_state=42, scale_data=True, **kwargs):
    """
    Performs K-Means clustering on the feature DataFrame.

    Args:
        feature_df (pd.DataFrame): DataFrame where rows are devices and columns are features.
                                   Should not contain NaN values.
        n_clusters (int): The number of clusters to form.
        random_state (int): Random seed for reproducibility.
        scale_data (bool): Whether to scale data before clustering.
        **kwargs: Additional keyword arguments for KMeans.

    Returns:
        pd.Series: Cluster labels for each device.
        sklearn.cluster.KMeans: The fitted KMeans model instance.
        str or None: An error message if clustering fails.
    """
    if not isinstance(feature_df, pd.DataFrame):
        msg = "Input is not a pandas DataFrame."
        logger.warning("perform_kmeans_clustering: %s", msg)
        return None, None, msg
    if feature_df.empty:
        msg = "Input DataFrame is empty."
        logger.warning("perform_kmeans_clustering: %s", msg)
        return None, None, msg
    if feature_df.isnull().any().any():
        msg = "Input DataFrame contains NaN values. Please handle them."
        logger.warning("perform_kmeans_clustering: %s", msg)
        return None, None, msg
    if n_clusters <= 0:
        msg = "Number of clusters (n_clusters) must be positive."
        logger.warning("perform_kmeans_clustering: %s", msg)
        return None, None, msg
    if n_clusters > len(feature_df):
        msg = f"Number of clusters ({n_clusters}) cannot exceed number of samples ({len(feature_df)})."
        logger.warning("perform_kmeans_clustering: %s", msg)
        return None, None, msg
>>>>>>> c9e436c4

    from sklearn.cluster import KMeans

    df_processed = scale_features(feature_df) if scale_data else feature_df.copy()

    try:
        kmeans = KMeans(n_clusters=n_clusters, random_state=42, n_init='auto')
        labels = kmeans.fit_predict(df_processed)
        return pd.Series(labels, index=feature_df.index, name="cluster_labels"), kmeans, None
    except Exception as e:
<<<<<<< HEAD
        return None, None, f"Error during K-Means clustering: {e}"
=======
        logger.error("K-Means clustering failed: %s", e, exc_info=True)
        return None, None, f"K-Means clustering failed: {e}"

@st.cache_data
def get_kmeans_elbow_silhouette_data(feature_df: pd.DataFrame, k_range=range(2, 11), scale_data=True, random_state=42):
    """
    Calculates inertia (WCSS) and silhouette scores for a range of K values for K-Means.

    Args:
        feature_df (pd.DataFrame): DataFrame of features.
        k_range (range): Range of K values to test (e.g., range(2, 11)).
        scale_data (bool): Whether to scale data before calculations.
        random_state (int): Random seed.

    Returns:
        pd.DataFrame: DataFrame with K, Inertia, and Silhouette Score.
        str or None: Error message.
    """
    if not isinstance(feature_df, pd.DataFrame):
        msg = "Input is not a pandas DataFrame."
        logger.warning("get_kmeans_elbow_silhouette_data: %s", msg)
        return None, msg
    if feature_df.empty:
        msg = "Input DataFrame is empty."
        logger.warning("get_kmeans_elbow_silhouette_data: %s", msg)
        return None, msg
    if feature_df.isnull().any().any():
        msg = "Input DataFrame contains NaN values."
        logger.warning("get_kmeans_elbow_silhouette_data: %s", msg)
        return None, msg

    min_k = min(k_range) if len(k_range) > 0 else 0
    max_k = max(k_range) if len(k_range) > 0 else 0

    if not k_range or min_k < 2 :
        msg = "k_range must start from at least 2."
        logger.warning("get_kmeans_elbow_silhouette_data: %s", msg)
        return None, msg
    if max_k >= len(feature_df):
        msg = f"Max K in k_range ({max_k}) must be less than number of samples ({len(feature_df)})."
        logger.warning("get_kmeans_elbow_silhouette_data: %s", msg)
        return None, msg
>>>>>>> c9e436c4

def perform_dbscan_clustering(
    feature_df: pd.DataFrame, eps: float, min_samples: int, scale_data: bool = True
) -> Tuple[Optional[pd.Series], Optional[Any], Optional[str]]:
    """Performs DBSCAN clustering."""
    if feature_df.empty:
        return None, None, "Feature DataFrame is empty."
    if eps <= 0:
        return None, None, "DBSCAN eps must be positive."
    if min_samples <= 0:
        return None, None, "DBSCAN min_samples must be positive."

    from sklearn.cluster import DBSCAN

    df_processed = scale_features(feature_df) if scale_data else feature_df.copy()

    try:
        dbscan = DBSCAN(eps=eps, min_samples=min_samples)
        labels = dbscan.fit_predict(df_processed)
        return pd.Series(labels, index=feature_df.index, name="cluster_labels"), dbscan, None
    except Exception as e:
<<<<<<< HEAD
        return None, None, f"Error during DBSCAN clustering: {e}"

# --- Analysis Module Implementation ---

class ClusteringAnalysisModule(AnalysisModuleInterface):
=======
        logger.error("Error calculating K-Means stats: %s", e, exc_info=True)
        return None, f"Error calculating K-Means stats: {e}"

@st.cache_data
def perform_dbscan_clustering(feature_df: pd.DataFrame, eps=0.5, min_samples=5, scale_data=True, **kwargs):
>>>>>>> c9e436c4
    """
    Analysis module for performing device behavior clustering.
    Supports K-Means and DBSCAN algorithms.
    """
<<<<<<< HEAD
=======
    if not isinstance(feature_df, pd.DataFrame):
        msg = "Input is not a pandas DataFrame."
        logger.warning("perform_dbscan_clustering: %s", msg)
        return None, None, msg
    if feature_df.empty:
        msg = "Input DataFrame is empty."
        logger.warning("perform_dbscan_clustering: %s", msg)
        return None, None, msg
    if feature_df.isnull().any().any():
        msg = "Input DataFrame contains NaN values. Please handle them."
        logger.warning("perform_dbscan_clustering: %s", msg)
        return None, None, msg
>>>>>>> c9e436c4

    def get_name(self) -> str:
        return "Device Behavior Clustering"

    def get_description(self) -> str:
        return "Groups devices based on their feature fingerprints using clustering algorithms (K-Means, DBSCAN)."

    def get_parameter_definitions(self) -> Dict[str, Dict[str, Any]]:
        return {
            "selected_method": {
                "type": "selectbox",
                "options": ["K-Means", "DBSCAN"],
                "default": "K-Means",
                "label": "Clustering Method",
                "help": "Choose the clustering algorithm to use."
            },
            # K-Means specific
            "kmeans_scale_data": {
                "type": "checkbox",
                "default": True,
                "label": "Scale data before K-Means",
                "help": "Apply StandardScaler to features before K-Means."
            },
            "kmeans_k_min": {
                "type": "number_input",
                "default": 2,
                "min_value": 2,
                "label": "Min K (for Elbow/Silhouette)",
                "help": "Minimum number of clusters for statistical evaluation (Elbow method, Silhouette score)."
            },
            "kmeans_k_max": {
                "type": "number_input",
                "default": 8,
                "min_value": 2, # Should be >= k_min ideally, handle in UI logic or validation
                "label": "Max K (for Elbow/Silhouette)",
                "help": "Maximum number of clusters for statistical evaluation."
            },
            "kmeans_k_final": {
                "type": "number_input",
                "default": 3,
                "min_value": 1, # K=1 can be valid if you want to see "all data" as one group stats
                "label": "Number of Clusters (K)",
                "help": "The final number of clusters (K) to use for K-Means."
            },
            # DBSCAN specific
            "dbscan_scale_data": {
                "type": "checkbox",
                "default": True,
                "label": "Scale data before DBSCAN",
                "help": "Apply StandardScaler to features before DBSCAN."
            },
            "dbscan_eps": {
                "type": "number_input",
                "default": 0.5,
                "min_value": 0.001, # eps must be > 0
                "format": "%.3f",
                "label": "Epsilon (DBSCAN)",
                "help": "The maximum distance between two samples for one to be considered as in the neighborhood of the other."
            },
            "dbscan_min_samples": {
                "type": "number_input",
                "default": 5,
                "min_value": 1,
                "label": "Min Samples (DBSCAN)",
                "help": "The number of samples in a neighborhood for a point to be considered as a core point."
            },
        }

    def render_parameters_ui(self, st_object: Any, current_values: Dict[str, Any], module_key: str) -> Dict[str, Any]:
        updated_values = {}
        param_defs = self.get_parameter_definitions()

        # General method selection
        updated_values["selected_method"] = st_object.selectbox(
            param_defs["selected_method"]["label"],
            options=param_defs["selected_method"]["options"],
            index=param_defs["selected_method"]["options"].index(current_values.get("selected_method", param_defs["selected_method"]["default"])),
            help=param_defs["selected_method"]["help"],
            key=f"{module_key}_selected_method"
        )

        st_object.markdown("---") # Visual separator

        if updated_values["selected_method"] == "K-Means":
            st_object.subheader("K-Means Parameters")
            updated_values["kmeans_scale_data"] = st_object.checkbox(
                param_defs["kmeans_scale_data"]["label"],
                value=current_values.get("kmeans_scale_data", param_defs["kmeans_scale_data"]["default"]),
                help=param_defs["kmeans_scale_data"]["help"],
                key=f"{module_key}_kmeans_scale_data"
            )

            k_min_val = current_values.get("kmeans_k_min", param_defs["kmeans_k_min"]["default"])
            updated_values["kmeans_k_min"] = st_object.number_input(
                param_defs["kmeans_k_min"]["label"],
                min_value=param_defs["kmeans_k_min"]["min_value"],
                value=k_min_val,
                help=param_defs["kmeans_k_min"]["help"],
                key=f"{module_key}_kmeans_k_min"
            )

            # Ensure k_max is not less than k_min
            k_max_default = param_defs["kmeans_k_max"]["default"]
            if k_max_default < updated_values["kmeans_k_min"]:
                k_max_default = updated_values["kmeans_k_min"]
            k_max_val = current_values.get("kmeans_k_max", k_max_default)
            if k_max_val < updated_values["kmeans_k_min"]: # Adjust if current value is too low due to k_min change
                k_max_val = updated_values["kmeans_k_min"]

            updated_values["kmeans_k_max"] = st_object.number_input(
                param_defs["kmeans_k_max"]["label"],
                min_value=updated_values["kmeans_k_min"], # Dynamic min_value based on k_min
                value=k_max_val,
                help=param_defs["kmeans_k_max"]["help"],
                key=f"{module_key}_kmeans_k_max"
            )

            # Button to trigger K-Means stats calculation
            # The action of this button needs to be handled by the calling code (main.py)
            # by checking its value in st.session_state or passing a specific flag.
            # For this interface, we assume the click results in a parameter change that run_analysis can check.
            if st_object.button("Calculate K-Means Statistics (Elbow/Silhouette)", key=f"{module_key}_calc_k_stats_button"):
                updated_values["action"] = "calculate_k_stats" # Flag for run_analysis

            updated_values["kmeans_k_final"] = st_object.number_input(
                param_defs["kmeans_k_final"]["label"],
                min_value=param_defs["kmeans_k_final"]["min_value"],
                value=current_values.get("kmeans_k_final", param_defs["kmeans_k_final"]["default"]),
                help=param_defs["kmeans_k_final"]["help"],
                key=f"{module_key}_kmeans_k_final"
            )

        elif updated_values["selected_method"] == "DBSCAN":
            st_object.subheader("DBSCAN Parameters")
            updated_values["dbscan_scale_data"] = st_object.checkbox(
                param_defs["dbscan_scale_data"]["label"],
                value=current_values.get("dbscan_scale_data", param_defs["dbscan_scale_data"]["default"]),
                help=param_defs["dbscan_scale_data"]["help"],
                key=f"{module_key}_dbscan_scale_data"
            )
            updated_values["dbscan_eps"] = st_object.number_input(
                param_defs["dbscan_eps"]["label"],
                min_value=param_defs["dbscan_eps"]["min_value"],
                value=current_values.get("dbscan_eps", param_defs["dbscan_eps"]["default"]),
                format=param_defs["dbscan_eps"]["format"],
                help=param_defs["dbscan_eps"]["help"],
                key=f"{module_key}_dbscan_eps"
            )
            updated_values["dbscan_min_samples"] = st_object.number_input(
                param_defs["dbscan_min_samples"]["label"],
                min_value=param_defs["dbscan_min_samples"]["min_value"],
                value=current_values.get("dbscan_min_samples", param_defs["dbscan_min_samples"]["default"]),
                help=param_defs["dbscan_min_samples"]["help"],
                key=f"{module_key}_dbscan_min_samples"
            )

        # Ensure all params are in updated_values, even if not currently displayed,
        # to maintain consistent structure, using their current or default values.
        for param_name, definition in param_defs.items():
            if param_name not in updated_values:
                updated_values[param_name] = current_values.get(param_name, definition["default"])

        return updated_values

    def run_analysis(self, data_df: pd.DataFrame, params: Dict[str, Any], session_state: Dict[str, Any]) -> Tuple[Optional[Dict[str, Any]], Optional[str]]:
        if data_df.empty:
            return None, "Input data is empty."

        # Drop rows with any NaN/inf values from features_df as clustering algorithms typically can't handle them.
        # This should ideally be done before passing to the module, but as a safeguard:
        data_df_cleaned = data_df.replace([np.inf, -np.inf], np.nan).dropna()
        if data_df_cleaned.empty:
            return None, "Data became empty after removing NaN/inf values."


        method = params.get("selected_method", "K-Means")
        results_payload: Dict[str, Any] = {"method": method, "status": "pending"}
        error_msg: Optional[str] = None

        if method == "K-Means":
            if params.get("action") == "calculate_k_stats":
                k_min = params.get("kmeans_k_min", 2)
                k_max = params.get("kmeans_k_max", 8)
                if k_max < k_min: # Basic validation
                    return None, "Max K cannot be less than Min K for K-Means stats."

                scale = params.get("kmeans_scale_data", True)
                stats_df, error_msg_stats = get_kmeans_elbow_silhouette_data(data_df_cleaned, range(k_min, k_max + 1), scale_data=scale)
                if error_msg_stats:
                    error_msg = f"Error calculating K-Means stats: {error_msg_stats}"
                else:
                    results_payload["kmeans_stats_df"] = stats_df
                    results_payload["status"] = "k_stats_calculated"
            else: # Run actual K-Means clustering
                k_final = params.get("kmeans_k_final", 3)
                scale = params.get("kmeans_scale_data", True)
                if len(data_df_cleaned) < k_final :
                     return None, f"Number of samples ({len(data_df_cleaned)}) is less than k_final ({k_final})."

                labels, model, error_msg_run = perform_kmeans_clustering(data_df_cleaned, n_clusters=k_final, scale_data=scale)
                if error_msg_run:
                    error_msg = f"Error during K-Means: {error_msg_run}"
                else:
                    results_payload.update({"labels": labels, "model": model, "k": k_final, "status": "clustering_done"})

        elif method == "DBSCAN":
            eps = params.get("dbscan_eps", 0.5)
            min_samples = params.get("dbscan_min_samples", 5)
            scale = params.get("dbscan_scale_data", True)

            labels, model, error_msg_run = perform_dbscan_clustering(data_df_cleaned, eps=eps, min_samples=min_samples, scale_data=scale)
            if error_msg_run:
                error_msg = f"Error during DBSCAN: {error_msg_run}"
            else:
                results_payload.update({"labels": labels, "model": model, "status": "clustering_done"})

<<<<<<< HEAD
=======
    try:
        dbscan = DBSCAN(eps=eps, min_samples=min_samples, **kwargs)
        dbscan.fit(df_to_cluster)
        labels = pd.Series(dbscan.labels_, index=df_to_cluster.index, name="dbscan_cluster_labels")
        return labels, dbscan, None
    except Exception as e:
        logger.error("DBSCAN clustering failed: %s", e, exc_info=True)
        return None, None, f"DBSCAN clustering failed: {e}"

if __name__ == '__main__':
    # Example Usage
    rng = np.random.RandomState(42)
    n_samples = 100
    n_features = 5
    sample_features = pd.DataFrame(rng.rand(n_samples, n_features), columns=[f'feature_{j}' for j in range(n_features)])
    sample_features.index = [f"device_{i}" for i in range(n_samples)]

    # Add some structure for clustering
    sample_features.iloc[0:30, 0:2] += 2 # Group 1
    sample_features.iloc[30:60, 0:2] -= 2 # Group 2
    # Group 3 is the rest

    print("--- K-Means Elbow/Silhouette Data ---")
    # Adjust k_range if n_samples is small to avoid k >= n_samples
    max_k_for_test = min(8, n_samples -1) if n_samples > 2 else 0
    if max_k_for_test > 1:
        k_stats_df, k_stats_error = get_kmeans_elbow_silhouette_data(sample_features, k_range=range(2,max_k_for_test))
        if k_stats_error:
            print(f"Error: {k_stats_error}")
>>>>>>> c9e436c4
        else:
            error_msg = f"Unknown clustering method: {method}"

        if error_msg:
            return None, error_msg

        return results_payload, None


    def render_results(self, st_object: Any, results: Optional[Dict[str, Any]], session_state: Dict[str, Any]) -> None:
        if results is None:
            st_object.info("No clustering results to display.")
            return

        status = results.get("status")
        method = results.get("method", "N/A")

        if status == "k_stats_calculated":
            st_object.subheader(f"K-Means Statistics (Elbow/Silhouette)")
            stats_df = results.get("kmeans_stats_df")
            if stats_df is not None and not stats_df.empty:
                try:
                    st_object.write("Inertia (Elbow Method):")
                    st_object.line_chart(stats_df.set_index('K')['Inertia'])
                    st_object.write("Silhouette Score:")
                    st_object.line_chart(stats_df.set_index('K')['Silhouette Score'].dropna())
                except Exception as e:
                    st_object.error(f"Error rendering K-Means stats charts: {e}")
            else:
                st_object.info("No K-Means statistics data available to display.")

        elif status == "clustering_done":
            st_object.subheader(f"Clustering Results: {method}")
            labels: Optional[pd.Series] = results.get("labels")
            model: Any = results.get("model")

            if labels is not None:
                st_object.write("Cluster Summary (Device Counts):")
                summary_df = labels.value_counts().rename("device_count").to_frame()
                summary_df.index.name = "cluster_id"
                st_object.dataframe(summary_df)

                if method == "K-Means" and model is not None:
                    try:
                        # Accessing feature names from session_state if features_df_cleaned was stored,
                        # or assuming they are part of the model if available.
                        # For this example, we'll assume data_df (passed to run_analysis) had original column names.
                        # This part might need adjustment based on how `main.py` manages data.
                        # If `session_state['features_df_cleaned_columns']` was available:
                        # feature_names = session_state.get('features_df_cleaned_columns')
                        # A more robust way is to ensure run_analysis also returns feature names if scaling happened.
                        # For now, this is a placeholder.
                        if hasattr(model, "feature_names_in_"):
                             feature_names = model.feature_names_in_
                        elif hasattr(model, "n_features_in_"):
                             feature_names = [f"feature_{i}" for i in range(model.n_features_in_)]
                        else: # Fallback, less ideal
                            # This assumes the 'data_df' passed to run_analysis had the correct columns
                            # and scaling (if any) didn't change their order for cluster_centers_.
                            # It's better if the module that did scaling provides column names.
                            # For now, we'll try to get it from session_state as a placeholder concept.
                            feature_names = session_state.get("last_clustering_feature_columns", # This key would be set by main.py
                                                              [f"feature_{i}" for i in range(model.cluster_centers_.shape[1])])


                        st_object.write("Cluster Centers (Mean Feature Values):")
                        centers_df = pd.DataFrame(model.cluster_centers_, columns=feature_names)
                        st_object.dataframe(centers_df)
                    except Exception as e:
                        st_object.warning(f"Could not display K-Means cluster centers: {e}. Feature names might be missing or mismatched.")
            else:
                st_object.info("No clustering labels found in results.")

        elif status == "pending":
            st_object.info("Clustering analysis is pending or parameters not yet run.")

        else:
            st_object.warning(f"Unknown results status: {status}")

# --- Comments for main.py integration ---
# In main.py:
# 1. Initialize in st.session_state:
#    if 'clustering_module_params' not in st.session_state:
#        st.session_state.clustering_module_params = ClusteringAnalysisModule().get_parameter_definitions() # Or just use defaults on first render
#        # More accurately, just let the module handle its defaults internally on first call to render_parameters_ui
#        st.session_state.clustering_module_params = {"selected_method": "K-Means"} # minimal init
#    if 'clustering_module_results' not in st.session_state:
#        st.session_state.clustering_module_results = None
#    if 'clustering_module_k_stats_df' not in st.session_state: # Specific for K-Means stats
#        st.session_state.clustering_module_k_stats_df = None

# 2. Instantiate the module:
#    clustering_module = ClusteringAnalysisModule()
#    module_key = "clustering_analysis" # Unique key for this module instance

# 3. Render parameters UI (e.g., in sidebar or an expander):
#    with st.sidebar.expander(clustering_module.get_name(), expanded=True):
#        current_params = st.session_state.get(f"{module_key}_params", clustering_module.get_parameter_definitions())
#        # Extract default values from definitions for the first run
#        current_params_with_defaults = {k: current_params.get(k, v['default']) for k,v in clustering_module.get_parameter_definitions().items()}
#
#        updated_params = clustering_module.render_parameters_ui(st, current_params_with_defaults, module_key)
#        st.session_state[f"{module_key}_params"] = updated_params
#
#        # Button to run the main analysis (clustering)
#        if st.button("Run Clustering", key=f"{module_key}_run_button"):
#            st.session_state[f"{module_key}_params"]["action"] = "run_clustering" # Signal to run clustering
#            # In a real app, you'd trigger the run here or manage a queue

# 4. Call run_analysis (typically after a button click in main.py):
#    if st.session_state.get(f"{module_key}_params",{}).get("action"): # if an action was set
#        params_to_run = st.session_state[f"{module_key}_params"]
#        features_df_cleaned = st.session_state.get('all_device_features_df', pd.DataFrame()).dropna() # Get data
#
#        if not features_df_cleaned.empty:
#            # Store columns for render_results if scaling happens and feature names are lost
#            st.session_state["last_clustering_feature_columns"] = features_df_cleaned.columns.tolist()
#
#            results, error = clustering_module.run_analysis(features_df_cleaned, params_to_run, st.session_state)
#            if error:
#                st.error(error)
#                st.session_state.clustering_module_results = None
#            else:
#                st.session_state.clustering_module_results = results
#                if results.get("status") == "k_stats_calculated":
#                     st.session_state.clustering_module_k_stats_df = results.get("kmeans_stats_df") # Store separately if needed elsewhere
#        else:
#            st.warning("No features data available for clustering.")
#        st.session_state[f"{module_key}_params"]["action"] = None # Reset action
#        st.experimental_rerun() # To update UI based on new results/state


# 5. Render results (in the main area of the app):
#    results_to_render = st.session_state.get('clustering_module_results')
#    # If K-stats were calculated and stored separately, pass them to render_results or let it access from session_state
#    # For simplicity, current render_results expects k_stats_df within the main 'results' dict.
#    # So, if k_stats were calculated, results_to_render would be like:
#    # {"status": "k_stats_calculated", "kmeans_stats_df": st.session_state.clustering_module_k_stats_df, "method": "K-Means"}
#
#    # This part of the state management needs careful handling in main.py:
#    # if st.session_state.clustering_module_k_stats_df is not None and \
#    #    (results_to_render is None or results_to_render.get("status") != "clustering_done"):
#    #     # Construct a temporary result dict for rendering k-stats if actual clustering hasn't run yet
#    #     temp_k_stats_results = {
#    #         "status": "k_stats_calculated",
#    #         "kmeans_stats_df": st.session_state.clustering_module_k_stats_df,
#    #         "method": "K-Means" # Assume K-Means if stats are present
#    #     }
#    #     clustering_module.render_results(st, temp_k_stats_results, st.session_state)
#    # elif results_to_render and results_to_render.get("status") == "clustering_done":
#    #     clustering_module.render_results(st, results_to_render, st.session_state)
#    # else:
#    #     st.info("Run clustering analysis to see results.") # Or render pending status

```<|MERGE_RESOLUTION|>--- conflicted
+++ resolved
@@ -1,74 +1,7 @@
-import streamlit as st
 import pandas as pd
 import numpy as np
+from sklearn.cluster import KMeans, DBSCAN
 from sklearn.preprocessing import StandardScaler
-<<<<<<< HEAD
-
-from src.interfaces import AnalysisModuleInterface
-from typing import Any, Dict, Tuple, Optional, List
-
-
-# --- Existing Clustering Functions (ensure they are here or imported) ---
-def scale_features(df: pd.DataFrame) -> pd.DataFrame:
-    """Scales numerical features using StandardScaler."""
-    if df.empty:
-        return df
-    # Only scale numeric columns, keep others as is (though feature DFs are usually all numeric)
-    numeric_cols = df.select_dtypes(include=np.number).columns
-    if not numeric_cols.empty:
-        scaler = StandardScaler()
-        scaled_values = scaler.fit_transform(df[numeric_cols])
-        df_scaled = df.copy()
-        df_scaled[numeric_cols] = scaled_values
-        return df_scaled
-    return df
-
-def get_kmeans_elbow_silhouette_data(
-    feature_df: pd.DataFrame, k_range: range, scale_data: bool = True
-) -> Tuple[Optional[pd.DataFrame], Optional[str]]:
-    """Calculates inertia and silhouette scores for a range of K in K-Means."""
-    if feature_df.empty:
-        return None, "Feature DataFrame is empty."
-    if len(feature_df) < max(k_range, default=2): # Ensure enough samples for max K
-         return None, f"Not enough samples ({len(feature_df)}) for max K value ({max(k_range, default=2)})."
-
-    from sklearn.cluster import KMeans
-    from sklearn.metrics import silhouette_score
-
-    df_processed = scale_features(feature_df) if scale_data else feature_df.copy()
-
-    results = []
-    for k_val in k_range:
-        if k_val > len(df_processed):
-            # st.warning(f"K={k_val} is greater than number of samples. Skipping.")
-            continue
-        try:
-            kmeans = KMeans(n_clusters=k_val, random_state=42, n_init='auto')
-            labels = kmeans.fit_predict(df_processed)
-            inertia = kmeans.inertia_
-            if k_val > 1 and len(np.unique(labels)) > 1: # Silhouette score requires at least 2 labels
-                silhouette = silhouette_score(df_processed, labels)
-            else:
-                silhouette = np.nan # Or None, or 0, depending on how you want to handle
-            results.append({'K': k_val, 'Inertia': inertia, 'Silhouette Score': silhouette})
-        except Exception as e:
-            return None, f"Error during K-Means for K={k_val}: {e}"
-
-    if not results:
-        return None, "No K-Means statistics were calculated. Check K range and data."
-    return pd.DataFrame(results), None
-
-def perform_kmeans_clustering(
-    feature_df: pd.DataFrame, n_clusters: int, scale_data: bool = True
-) -> Tuple[Optional[pd.Series], Optional[Any], Optional[str]]:
-    """Performs K-Means clustering."""
-    if feature_df.empty:
-        return None, None, "Feature DataFrame is empty."
-    if len(feature_df) < n_clusters:
-        return None, None, f"Number of samples ({len(feature_df)}) is less than n_clusters ({n_clusters})."
-    if n_clusters <= 0:
-        return None, None, "Number of clusters must be positive."
-=======
 from sklearn.metrics import silhouette_score
 import streamlit as st
 import logging
@@ -131,20 +64,18 @@
         msg = f"Number of clusters ({n_clusters}) cannot exceed number of samples ({len(feature_df)})."
         logger.warning("perform_kmeans_clustering: %s", msg)
         return None, None, msg
->>>>>>> c9e436c4
-
-    from sklearn.cluster import KMeans
-
-    df_processed = scale_features(feature_df) if scale_data else feature_df.copy()
-
-    try:
-        kmeans = KMeans(n_clusters=n_clusters, random_state=42, n_init='auto')
-        labels = kmeans.fit_predict(df_processed)
-        return pd.Series(labels, index=feature_df.index, name="cluster_labels"), kmeans, None
-    except Exception as e:
-<<<<<<< HEAD
-        return None, None, f"Error during K-Means clustering: {e}"
-=======
+
+
+    df_to_cluster = feature_df
+    if scale_data:
+        df_to_cluster, _ = scale_features(feature_df) # Scaler object not used here but good practice
+
+    try:
+        kmeans = KMeans(n_clusters=n_clusters, random_state=random_state, n_init='auto', **kwargs)
+        kmeans.fit(df_to_cluster)
+        labels = pd.Series(kmeans.labels_, index=df_to_cluster.index, name="kmeans_cluster_labels")
+        return labels, kmeans, None
+    except Exception as e:
         logger.error("K-Means clustering failed: %s", e, exc_info=True)
         return None, None, f"K-Means clustering failed: {e}"
 
@@ -187,47 +118,51 @@
         msg = f"Max K in k_range ({max_k}) must be less than number of samples ({len(feature_df)})."
         logger.warning("get_kmeans_elbow_silhouette_data: %s", msg)
         return None, msg
->>>>>>> c9e436c4
-
-def perform_dbscan_clustering(
-    feature_df: pd.DataFrame, eps: float, min_samples: int, scale_data: bool = True
-) -> Tuple[Optional[pd.Series], Optional[Any], Optional[str]]:
-    """Performs DBSCAN clustering."""
-    if feature_df.empty:
-        return None, None, "Feature DataFrame is empty."
-    if eps <= 0:
-        return None, None, "DBSCAN eps must be positive."
-    if min_samples <= 0:
-        return None, None, "DBSCAN min_samples must be positive."
-
-    from sklearn.cluster import DBSCAN
-
-    df_processed = scale_features(feature_df) if scale_data else feature_df.copy()
-
-    try:
-        dbscan = DBSCAN(eps=eps, min_samples=min_samples)
-        labels = dbscan.fit_predict(df_processed)
-        return pd.Series(labels, index=feature_df.index, name="cluster_labels"), dbscan, None
-    except Exception as e:
-<<<<<<< HEAD
-        return None, None, f"Error during DBSCAN clustering: {e}"
-
-# --- Analysis Module Implementation ---
-
-class ClusteringAnalysisModule(AnalysisModuleInterface):
-=======
+
+
+    df_to_process = feature_df
+    if scale_data:
+        df_to_process, _ = scale_features(feature_df)
+
+    inertia_values = []
+    silhouette_values = []
+
+    try:
+        for k in k_range:
+            kmeans = KMeans(n_clusters=k, random_state=random_state, n_init='auto')
+            kmeans.fit(df_to_process)
+            inertia_values.append(kmeans.inertia_)
+            # Silhouette score requires at least 2 labels, and all labels shouldn't be the same
+            if k > 1 and len(np.unique(kmeans.labels_)) > 1 and len(np.unique(kmeans.labels_)) < len(df_to_process):
+                 score = silhouette_score(df_to_process, kmeans.labels_, random_state=random_state)
+                 silhouette_values.append(score)
+            else: # Cannot compute silhouette score
+                 silhouette_values.append(np.nan)
+
+        results_df = pd.DataFrame({'K': list(k_range), 'Inertia': inertia_values, 'Silhouette Score': silhouette_values})
+        return results_df, None
+    except Exception as e:
         logger.error("Error calculating K-Means stats: %s", e, exc_info=True)
         return None, f"Error calculating K-Means stats: {e}"
 
 @st.cache_data
 def perform_dbscan_clustering(feature_df: pd.DataFrame, eps=0.5, min_samples=5, scale_data=True, **kwargs):
->>>>>>> c9e436c4
-    """
-    Analysis module for performing device behavior clustering.
-    Supports K-Means and DBSCAN algorithms.
-    """
-<<<<<<< HEAD
-=======
+    """
+    Performs DBSCAN clustering on the feature DataFrame.
+
+    Args:
+        feature_df (pd.DataFrame): DataFrame where rows are devices and columns are features.
+                                   Should not contain NaN values.
+        eps (float): The maximum distance between two samples for one to be considered as in the neighborhood of the other.
+        min_samples (int): The number of samples in a neighborhood for a point to be considered as a core point.
+        scale_data (bool): Whether to scale data before clustering.
+        **kwargs: Additional keyword arguments for DBSCAN.
+
+    Returns:
+        pd.Series: Cluster labels for each device (-1 for noise points).
+        sklearn.cluster.DBSCAN: The fitted DBSCAN model instance.
+        str or None: An error message if clustering fails.
+    """
     if not isinstance(feature_df, pd.DataFrame):
         msg = "Input is not a pandas DataFrame."
         logger.warning("perform_dbscan_clustering: %s", msg)
@@ -240,225 +175,11 @@
         msg = "Input DataFrame contains NaN values. Please handle them."
         logger.warning("perform_dbscan_clustering: %s", msg)
         return None, None, msg
->>>>>>> c9e436c4
-
-    def get_name(self) -> str:
-        return "Device Behavior Clustering"
-
-    def get_description(self) -> str:
-        return "Groups devices based on their feature fingerprints using clustering algorithms (K-Means, DBSCAN)."
-
-    def get_parameter_definitions(self) -> Dict[str, Dict[str, Any]]:
-        return {
-            "selected_method": {
-                "type": "selectbox",
-                "options": ["K-Means", "DBSCAN"],
-                "default": "K-Means",
-                "label": "Clustering Method",
-                "help": "Choose the clustering algorithm to use."
-            },
-            # K-Means specific
-            "kmeans_scale_data": {
-                "type": "checkbox",
-                "default": True,
-                "label": "Scale data before K-Means",
-                "help": "Apply StandardScaler to features before K-Means."
-            },
-            "kmeans_k_min": {
-                "type": "number_input",
-                "default": 2,
-                "min_value": 2,
-                "label": "Min K (for Elbow/Silhouette)",
-                "help": "Minimum number of clusters for statistical evaluation (Elbow method, Silhouette score)."
-            },
-            "kmeans_k_max": {
-                "type": "number_input",
-                "default": 8,
-                "min_value": 2, # Should be >= k_min ideally, handle in UI logic or validation
-                "label": "Max K (for Elbow/Silhouette)",
-                "help": "Maximum number of clusters for statistical evaluation."
-            },
-            "kmeans_k_final": {
-                "type": "number_input",
-                "default": 3,
-                "min_value": 1, # K=1 can be valid if you want to see "all data" as one group stats
-                "label": "Number of Clusters (K)",
-                "help": "The final number of clusters (K) to use for K-Means."
-            },
-            # DBSCAN specific
-            "dbscan_scale_data": {
-                "type": "checkbox",
-                "default": True,
-                "label": "Scale data before DBSCAN",
-                "help": "Apply StandardScaler to features before DBSCAN."
-            },
-            "dbscan_eps": {
-                "type": "number_input",
-                "default": 0.5,
-                "min_value": 0.001, # eps must be > 0
-                "format": "%.3f",
-                "label": "Epsilon (DBSCAN)",
-                "help": "The maximum distance between two samples for one to be considered as in the neighborhood of the other."
-            },
-            "dbscan_min_samples": {
-                "type": "number_input",
-                "default": 5,
-                "min_value": 1,
-                "label": "Min Samples (DBSCAN)",
-                "help": "The number of samples in a neighborhood for a point to be considered as a core point."
-            },
-        }
-
-    def render_parameters_ui(self, st_object: Any, current_values: Dict[str, Any], module_key: str) -> Dict[str, Any]:
-        updated_values = {}
-        param_defs = self.get_parameter_definitions()
-
-        # General method selection
-        updated_values["selected_method"] = st_object.selectbox(
-            param_defs["selected_method"]["label"],
-            options=param_defs["selected_method"]["options"],
-            index=param_defs["selected_method"]["options"].index(current_values.get("selected_method", param_defs["selected_method"]["default"])),
-            help=param_defs["selected_method"]["help"],
-            key=f"{module_key}_selected_method"
-        )
-
-        st_object.markdown("---") # Visual separator
-
-        if updated_values["selected_method"] == "K-Means":
-            st_object.subheader("K-Means Parameters")
-            updated_values["kmeans_scale_data"] = st_object.checkbox(
-                param_defs["kmeans_scale_data"]["label"],
-                value=current_values.get("kmeans_scale_data", param_defs["kmeans_scale_data"]["default"]),
-                help=param_defs["kmeans_scale_data"]["help"],
-                key=f"{module_key}_kmeans_scale_data"
-            )
-
-            k_min_val = current_values.get("kmeans_k_min", param_defs["kmeans_k_min"]["default"])
-            updated_values["kmeans_k_min"] = st_object.number_input(
-                param_defs["kmeans_k_min"]["label"],
-                min_value=param_defs["kmeans_k_min"]["min_value"],
-                value=k_min_val,
-                help=param_defs["kmeans_k_min"]["help"],
-                key=f"{module_key}_kmeans_k_min"
-            )
-
-            # Ensure k_max is not less than k_min
-            k_max_default = param_defs["kmeans_k_max"]["default"]
-            if k_max_default < updated_values["kmeans_k_min"]:
-                k_max_default = updated_values["kmeans_k_min"]
-            k_max_val = current_values.get("kmeans_k_max", k_max_default)
-            if k_max_val < updated_values["kmeans_k_min"]: # Adjust if current value is too low due to k_min change
-                k_max_val = updated_values["kmeans_k_min"]
-
-            updated_values["kmeans_k_max"] = st_object.number_input(
-                param_defs["kmeans_k_max"]["label"],
-                min_value=updated_values["kmeans_k_min"], # Dynamic min_value based on k_min
-                value=k_max_val,
-                help=param_defs["kmeans_k_max"]["help"],
-                key=f"{module_key}_kmeans_k_max"
-            )
-
-            # Button to trigger K-Means stats calculation
-            # The action of this button needs to be handled by the calling code (main.py)
-            # by checking its value in st.session_state or passing a specific flag.
-            # For this interface, we assume the click results in a parameter change that run_analysis can check.
-            if st_object.button("Calculate K-Means Statistics (Elbow/Silhouette)", key=f"{module_key}_calc_k_stats_button"):
-                updated_values["action"] = "calculate_k_stats" # Flag for run_analysis
-
-            updated_values["kmeans_k_final"] = st_object.number_input(
-                param_defs["kmeans_k_final"]["label"],
-                min_value=param_defs["kmeans_k_final"]["min_value"],
-                value=current_values.get("kmeans_k_final", param_defs["kmeans_k_final"]["default"]),
-                help=param_defs["kmeans_k_final"]["help"],
-                key=f"{module_key}_kmeans_k_final"
-            )
-
-        elif updated_values["selected_method"] == "DBSCAN":
-            st_object.subheader("DBSCAN Parameters")
-            updated_values["dbscan_scale_data"] = st_object.checkbox(
-                param_defs["dbscan_scale_data"]["label"],
-                value=current_values.get("dbscan_scale_data", param_defs["dbscan_scale_data"]["default"]),
-                help=param_defs["dbscan_scale_data"]["help"],
-                key=f"{module_key}_dbscan_scale_data"
-            )
-            updated_values["dbscan_eps"] = st_object.number_input(
-                param_defs["dbscan_eps"]["label"],
-                min_value=param_defs["dbscan_eps"]["min_value"],
-                value=current_values.get("dbscan_eps", param_defs["dbscan_eps"]["default"]),
-                format=param_defs["dbscan_eps"]["format"],
-                help=param_defs["dbscan_eps"]["help"],
-                key=f"{module_key}_dbscan_eps"
-            )
-            updated_values["dbscan_min_samples"] = st_object.number_input(
-                param_defs["dbscan_min_samples"]["label"],
-                min_value=param_defs["dbscan_min_samples"]["min_value"],
-                value=current_values.get("dbscan_min_samples", param_defs["dbscan_min_samples"]["default"]),
-                help=param_defs["dbscan_min_samples"]["help"],
-                key=f"{module_key}_dbscan_min_samples"
-            )
-
-        # Ensure all params are in updated_values, even if not currently displayed,
-        # to maintain consistent structure, using their current or default values.
-        for param_name, definition in param_defs.items():
-            if param_name not in updated_values:
-                updated_values[param_name] = current_values.get(param_name, definition["default"])
-
-        return updated_values
-
-    def run_analysis(self, data_df: pd.DataFrame, params: Dict[str, Any], session_state: Dict[str, Any]) -> Tuple[Optional[Dict[str, Any]], Optional[str]]:
-        if data_df.empty:
-            return None, "Input data is empty."
-
-        # Drop rows with any NaN/inf values from features_df as clustering algorithms typically can't handle them.
-        # This should ideally be done before passing to the module, but as a safeguard:
-        data_df_cleaned = data_df.replace([np.inf, -np.inf], np.nan).dropna()
-        if data_df_cleaned.empty:
-            return None, "Data became empty after removing NaN/inf values."
-
-
-        method = params.get("selected_method", "K-Means")
-        results_payload: Dict[str, Any] = {"method": method, "status": "pending"}
-        error_msg: Optional[str] = None
-
-        if method == "K-Means":
-            if params.get("action") == "calculate_k_stats":
-                k_min = params.get("kmeans_k_min", 2)
-                k_max = params.get("kmeans_k_max", 8)
-                if k_max < k_min: # Basic validation
-                    return None, "Max K cannot be less than Min K for K-Means stats."
-
-                scale = params.get("kmeans_scale_data", True)
-                stats_df, error_msg_stats = get_kmeans_elbow_silhouette_data(data_df_cleaned, range(k_min, k_max + 1), scale_data=scale)
-                if error_msg_stats:
-                    error_msg = f"Error calculating K-Means stats: {error_msg_stats}"
-                else:
-                    results_payload["kmeans_stats_df"] = stats_df
-                    results_payload["status"] = "k_stats_calculated"
-            else: # Run actual K-Means clustering
-                k_final = params.get("kmeans_k_final", 3)
-                scale = params.get("kmeans_scale_data", True)
-                if len(data_df_cleaned) < k_final :
-                     return None, f"Number of samples ({len(data_df_cleaned)}) is less than k_final ({k_final})."
-
-                labels, model, error_msg_run = perform_kmeans_clustering(data_df_cleaned, n_clusters=k_final, scale_data=scale)
-                if error_msg_run:
-                    error_msg = f"Error during K-Means: {error_msg_run}"
-                else:
-                    results_payload.update({"labels": labels, "model": model, "k": k_final, "status": "clustering_done"})
-
-        elif method == "DBSCAN":
-            eps = params.get("dbscan_eps", 0.5)
-            min_samples = params.get("dbscan_min_samples", 5)
-            scale = params.get("dbscan_scale_data", True)
-
-            labels, model, error_msg_run = perform_dbscan_clustering(data_df_cleaned, eps=eps, min_samples=min_samples, scale_data=scale)
-            if error_msg_run:
-                error_msg = f"Error during DBSCAN: {error_msg_run}"
-            else:
-                results_payload.update({"labels": labels, "model": model, "status": "clustering_done"})
-
-<<<<<<< HEAD
-=======
+
+    df_to_cluster = feature_df
+    if scale_data:
+        df_to_cluster, _ = scale_features(feature_df)
+
     try:
         dbscan = DBSCAN(eps=eps, min_samples=min_samples, **kwargs)
         dbscan.fit(df_to_cluster)
@@ -488,159 +209,51 @@
         k_stats_df, k_stats_error = get_kmeans_elbow_silhouette_data(sample_features, k_range=range(2,max_k_for_test))
         if k_stats_error:
             print(f"Error: {k_stats_error}")
->>>>>>> c9e436c4
         else:
-            error_msg = f"Unknown clustering method: {method}"
-
-        if error_msg:
-            return None, error_msg
-
-        return results_payload, None
-
-
-    def render_results(self, st_object: Any, results: Optional[Dict[str, Any]], session_state: Dict[str, Any]) -> None:
-        if results is None:
-            st_object.info("No clustering results to display.")
-            return
-
-        status = results.get("status")
-        method = results.get("method", "N/A")
-
-        if status == "k_stats_calculated":
-            st_object.subheader(f"K-Means Statistics (Elbow/Silhouette)")
-            stats_df = results.get("kmeans_stats_df")
-            if stats_df is not None and not stats_df.empty:
-                try:
-                    st_object.write("Inertia (Elbow Method):")
-                    st_object.line_chart(stats_df.set_index('K')['Inertia'])
-                    st_object.write("Silhouette Score:")
-                    st_object.line_chart(stats_df.set_index('K')['Silhouette Score'].dropna())
-                except Exception as e:
-                    st_object.error(f"Error rendering K-Means stats charts: {e}")
-            else:
-                st_object.info("No K-Means statistics data available to display.")
-
-        elif status == "clustering_done":
-            st_object.subheader(f"Clustering Results: {method}")
-            labels: Optional[pd.Series] = results.get("labels")
-            model: Any = results.get("model")
-
-            if labels is not None:
-                st_object.write("Cluster Summary (Device Counts):")
-                summary_df = labels.value_counts().rename("device_count").to_frame()
-                summary_df.index.name = "cluster_id"
-                st_object.dataframe(summary_df)
-
-                if method == "K-Means" and model is not None:
-                    try:
-                        # Accessing feature names from session_state if features_df_cleaned was stored,
-                        # or assuming they are part of the model if available.
-                        # For this example, we'll assume data_df (passed to run_analysis) had original column names.
-                        # This part might need adjustment based on how `main.py` manages data.
-                        # If `session_state['features_df_cleaned_columns']` was available:
-                        # feature_names = session_state.get('features_df_cleaned_columns')
-                        # A more robust way is to ensure run_analysis also returns feature names if scaling happened.
-                        # For now, this is a placeholder.
-                        if hasattr(model, "feature_names_in_"):
-                             feature_names = model.feature_names_in_
-                        elif hasattr(model, "n_features_in_"):
-                             feature_names = [f"feature_{i}" for i in range(model.n_features_in_)]
-                        else: # Fallback, less ideal
-                            # This assumes the 'data_df' passed to run_analysis had the correct columns
-                            # and scaling (if any) didn't change their order for cluster_centers_.
-                            # It's better if the module that did scaling provides column names.
-                            # For now, we'll try to get it from session_state as a placeholder concept.
-                            feature_names = session_state.get("last_clustering_feature_columns", # This key would be set by main.py
-                                                              [f"feature_{i}" for i in range(model.cluster_centers_.shape[1])])
-
-
-                        st_object.write("Cluster Centers (Mean Feature Values):")
-                        centers_df = pd.DataFrame(model.cluster_centers_, columns=feature_names)
-                        st_object.dataframe(centers_df)
-                    except Exception as e:
-                        st_object.warning(f"Could not display K-Means cluster centers: {e}. Feature names might be missing or mismatched.")
-            else:
-                st_object.info("No clustering labels found in results.")
-
-        elif status == "pending":
-            st_object.info("Clustering analysis is pending or parameters not yet run.")
-
+            print(k_stats_df)
+    else:
+        print("Not enough samples for k-means stats range test.")
+
+
+    print("\n--- K-Means Clustering (k=3) ---")
+    if n_samples >= 3:
+        kmeans_labels, kmeans_model, kmeans_error = perform_kmeans_clustering(sample_features, n_clusters=3)
+        if kmeans_error:
+            print(f"Error: {kmeans_error}")
         else:
-            st_object.warning(f"Unknown results status: {status}")
-
-# --- Comments for main.py integration ---
-# In main.py:
-# 1. Initialize in st.session_state:
-#    if 'clustering_module_params' not in st.session_state:
-#        st.session_state.clustering_module_params = ClusteringAnalysisModule().get_parameter_definitions() # Or just use defaults on first render
-#        # More accurately, just let the module handle its defaults internally on first call to render_parameters_ui
-#        st.session_state.clustering_module_params = {"selected_method": "K-Means"} # minimal init
-#    if 'clustering_module_results' not in st.session_state:
-#        st.session_state.clustering_module_results = None
-#    if 'clustering_module_k_stats_df' not in st.session_state: # Specific for K-Means stats
-#        st.session_state.clustering_module_k_stats_df = None
-
-# 2. Instantiate the module:
-#    clustering_module = ClusteringAnalysisModule()
-#    module_key = "clustering_analysis" # Unique key for this module instance
-
-# 3. Render parameters UI (e.g., in sidebar or an expander):
-#    with st.sidebar.expander(clustering_module.get_name(), expanded=True):
-#        current_params = st.session_state.get(f"{module_key}_params", clustering_module.get_parameter_definitions())
-#        # Extract default values from definitions for the first run
-#        current_params_with_defaults = {k: current_params.get(k, v['default']) for k,v in clustering_module.get_parameter_definitions().items()}
-#
-#        updated_params = clustering_module.render_parameters_ui(st, current_params_with_defaults, module_key)
-#        st.session_state[f"{module_key}_params"] = updated_params
-#
-#        # Button to run the main analysis (clustering)
-#        if st.button("Run Clustering", key=f"{module_key}_run_button"):
-#            st.session_state[f"{module_key}_params"]["action"] = "run_clustering" # Signal to run clustering
-#            # In a real app, you'd trigger the run here or manage a queue
-
-# 4. Call run_analysis (typically after a button click in main.py):
-#    if st.session_state.get(f"{module_key}_params",{}).get("action"): # if an action was set
-#        params_to_run = st.session_state[f"{module_key}_params"]
-#        features_df_cleaned = st.session_state.get('all_device_features_df', pd.DataFrame()).dropna() # Get data
-#
-#        if not features_df_cleaned.empty:
-#            # Store columns for render_results if scaling happens and feature names are lost
-#            st.session_state["last_clustering_feature_columns"] = features_df_cleaned.columns.tolist()
-#
-#            results, error = clustering_module.run_analysis(features_df_cleaned, params_to_run, st.session_state)
-#            if error:
-#                st.error(error)
-#                st.session_state.clustering_module_results = None
-#            else:
-#                st.session_state.clustering_module_results = results
-#                if results.get("status") == "k_stats_calculated":
-#                     st.session_state.clustering_module_k_stats_df = results.get("kmeans_stats_df") # Store separately if needed elsewhere
-#        else:
-#            st.warning("No features data available for clustering.")
-#        st.session_state[f"{module_key}_params"]["action"] = None # Reset action
-#        st.experimental_rerun() # To update UI based on new results/state
-
-
-# 5. Render results (in the main area of the app):
-#    results_to_render = st.session_state.get('clustering_module_results')
-#    # If K-stats were calculated and stored separately, pass them to render_results or let it access from session_state
-#    # For simplicity, current render_results expects k_stats_df within the main 'results' dict.
-#    # So, if k_stats were calculated, results_to_render would be like:
-#    # {"status": "k_stats_calculated", "kmeans_stats_df": st.session_state.clustering_module_k_stats_df, "method": "K-Means"}
-#
-#    # This part of the state management needs careful handling in main.py:
-#    # if st.session_state.clustering_module_k_stats_df is not None and \
-#    #    (results_to_render is None or results_to_render.get("status") != "clustering_done"):
-#    #     # Construct a temporary result dict for rendering k-stats if actual clustering hasn't run yet
-#    #     temp_k_stats_results = {
-#    #         "status": "k_stats_calculated",
-#    #         "kmeans_stats_df": st.session_state.clustering_module_k_stats_df,
-#    #         "method": "K-Means" # Assume K-Means if stats are present
-#    #     }
-#    #     clustering_module.render_results(st, temp_k_stats_results, st.session_state)
-#    # elif results_to_render and results_to_render.get("status") == "clustering_done":
-#    #     clustering_module.render_results(st, results_to_render, st.session_state)
-#    # else:
-#    #     st.info("Run clustering analysis to see results.") # Or render pending status
-
-```+            print("Cluster counts:\n", kmeans_labels.value_counts())
+            # print("Cluster centers:\n", kmeans_model.cluster_centers_)
+    else:
+        print("Not enough samples for k=3 K-Means test.")
+
+
+    print("\n--- DBSCAN Clustering ---")
+    # DBSCAN parameters (eps, min_samples) are data-dependent.
+    # Using StandardScaler output for DBSCAN is common.
+    scaled_sample_features, _ = scale_features(sample_features)
+    if scaled_sample_features is not None and not scaled_sample_features.empty:
+        dbscan_labels, dbscan_model, dbscan_error = perform_dbscan_clustering(scaled_sample_features, eps=1.0, min_samples=5, scale_data=False) # Data already scaled
+        if dbscan_error:
+            print(f"Error: {dbscan_error}")
+        else:
+            print("Cluster counts (DBSCAN, -1 is noise):\n", dbscan_labels.value_counts())
+    else:
+        print("Scaled features are empty or None, skipping DBSCAN.")
+
+
+    print("\n--- Error Handling for Clustering ---")
+    empty_df = pd.DataFrame()
+    nan_df = pd.DataFrame({'A': [1, np.nan], 'B': [2,3]})
+
+    _, _, err_km_empty = perform_kmeans_clustering(empty_df, n_clusters=2)
+    print(f"K-Means on empty: {err_km_empty}")
+    # For nan_df, after dropna (if not handled by caller), it might be very small or empty
+    # K-Means requires n_samples > n_clusters. If nan_df becomes too small, it will error.
+    # The function now checks for n_clusters > len(feature_df)
+    _, _, err_km_nan = perform_kmeans_clustering(nan_df, n_clusters=1)
+    print(f"K-Means on NaN df: {err_km_nan}") # Expected to fail due to NaNs or size
+
+    _, _, err_db_empty = perform_dbscan_clustering(empty_df)
+    print(f"DBSCAN on empty: {err_db_empty}")
+    _, _, err_db_nan = perform_dbscan_clustering(nan_df)
+    print(f"DBSCAN on NaN df: {err_db_nan}")