--- conflicted
+++ resolved
@@ -113,13 +113,7 @@
     compare_anomalous_vs_normal_features,
     generate_cluster_summary_text,
     generate_anomaly_summary_text,
-    explain_anomalies_with_surrogate_model,
-<<<<<<< HEAD
-    analyze_event_correlations, # Added for context, ensure it's there
-    analyze_significant_event_types # New import
-=======
-    analyze_event_correlations
->>>>>>> c9e436c4
+    explain_anomalies_with_surrogate_model
 )
 from sklearn.tree import plot_tree # For visualizing surrogate tree
 from src.config_utils import (
@@ -132,7 +126,6 @@
 # --- Main App Title ---
 st.title("Universal Data Analyzer 📊")
 
-<<<<<<< HEAD
 # --- Global State Initialization ---
 if 'db_conn' not in st.session_state: st.session_state.db_conn = None
 if 'data_df_original' not in st.session_state: st.session_state.data_df_original = pd.DataFrame()
@@ -144,12 +137,11 @@
 if 'all_device_features_df' not in st.session_state: st.session_state.all_device_features_df = pd.DataFrame()
 if 'single_series_features_display' not in st.session_state: st.session_state.single_series_features_display = None
 if 'running_all_features_computation' not in st.session_state: st.session_state.running_all_features_computation = False
-# if 'population_anomaly_results' not in st.session_state: st.session_state.population_anomaly_results = {} # Old state
-# Old clustering state - will be replaced by module-specific state
-# if 'clustering_results' not in st.session_state: st.session_state.clustering_results = {}
-# if 'kmeans_stats_df' not in st.session_state: st.session_state.kmeans_stats_df = None
+if 'population_anomaly_results' not in st.session_state: st.session_state.population_anomaly_results = {}
+if 'clustering_results' not in st.session_state: st.session_state.clustering_results = {}
+if 'kmeans_stats_df' not in st.session_state: st.session_state.kmeans_stats_df = None
 if 'last_pop_anomaly_df_id' not in st.session_state: st.session_state.last_pop_anomaly_df_id = None
-# if 'last_clustering_df_id' not in st.session_state: st.session_state.last_clustering_df_id = None # Will be managed by module or module's results scope
+if 'last_clustering_df_id' not in st.session_state: st.session_state.last_clustering_df_id = None
 if 'res_df_anomalies_sorted' not in st.session_state: st.session_state.res_df_anomalies_sorted = pd.DataFrame()
 if 'surrogate_tree_explainer' not in st.session_state: st.session_state.surrogate_tree_explainer = None
 
@@ -166,34 +158,18 @@
     st.session_state.active_filters = {}
     st.session_state.all_device_features_df = pd.DataFrame()
     st.session_state.single_series_features_display = None
-    # st.session_state.population_anomaly_results = {} # Old state, replaced by module state
-    # st.session_state.clustering_results = {} # Old state
-    # st.session_state.kmeans_stats_df = None # Old state
+    st.session_state.population_anomaly_results = {}
+    st.session_state.clustering_results = {}
+    st.session_state.kmeans_stats_df = None
     st.session_state.last_pop_anomaly_df_id = None
-    # st.session_state.last_clustering_df_id = None # Old state
-
-    # New module-specific state reset
-    if 'clustering_module_params' in st.session_state:
-        del st.session_state.clustering_module_params
-    if 'clustering_module_results' in st.session_state:
-        del st.session_state.clustering_module_results
-
-    # New anomaly module state reset
-    if 'anomaly_module_params' in st.session_state:
-        del st.session_state.anomaly_module_params
-    if 'anomaly_module_results' in st.session_state:
-        del st.session_state.anomaly_module_results
-
-    st.session_state.res_df_anomalies_sorted = pd.DataFrame() # This might need to be sourced from anomaly_module_results
+    st.session_state.last_clustering_df_id = None
+    st.session_state.res_df_anomalies_sorted = pd.DataFrame()
     st.session_state.surrogate_tree_explainer = None
     st.session_state.event_df = pd.DataFrame() # Reset event_df
     st.session_state.global_top_event_types_cleaned = [] # Reset global event types
 
 
 # --- APP MODE SELECTION (SIDEBAR) ---
-=======
-# === APP MODE SELECTOR (SIDEBAR) ===
->>>>>>> c9e436c4
 st.sidebar.title("App Mode")
 app_mode = st.sidebar.radio(
     "Choose Mode:",
@@ -203,11 +179,8 @@
 )
 st.sidebar.markdown("---")
 
-# === SHARED SIDEBAR ELEMENTS (e.g., Data Source) ===
-# These might be common to both modes, or you might move them into "General Analysis" mode
-# For now, let's assume data loading is primarily a "General Analysis" setup task.
-
-<<<<<<< HEAD
+# --- CONDITIONAL UI BASED ON APP MODE ---
+
 if app_mode == "Guided Workflows":
     # ... (Guided Workflow logic as defined in previous step) ...
     st.sidebar.header("Available Workflows")
@@ -219,17 +192,13 @@
         prereq_met = True
         if st.session_state.get('all_device_features_df', pd.DataFrame()).empty:
             st.warning("Compute 'All Device Features' first in 'General Analysis' mode."); prereq_met = False
-        # Updated to use new module state
-        clustering_module_results_wf = st.session_state.get('clustering_module_results', {})
-        if not clustering_module_results_wf or \
-           clustering_module_results_wf.get("status") != "clustering_done" or \
-           not isinstance(clustering_module_results_wf.get('labels'), pd.Series) or \
-           clustering_module_results_wf['labels'].empty:
-            st.warning("Run Device Behavior Clustering first in 'General Analysis' mode (and ensure it completed successfully)."); prereq_met = False
+        clustering_results_wf = st.session_state.get('clustering_results', {})
+        if not clustering_results_wf or not isinstance(clustering_results_wf.get('labels'), pd.Series) or clustering_results_wf['labels'].empty:
+            st.warning("Run Device Behavior Clustering first in 'General Analysis' mode."); prereq_met = False
         if not prereq_met: st.stop()
         st.success("Prerequisites met.")
         st.subheader("Step 2: Select At-Risk Cluster(s)")
-        cluster_labels_series_wf = st.session_state.clustering_module_results['labels'] # Use new state
+        cluster_labels_series_wf = st.session_state.clustering_results['labels']
         available_clusters_wf = sorted(cluster_labels_series_wf.unique()); available_clusters_str_wf = [str(c) for c in available_clusters_wf]
         selected_at_risk_clusters_str_wf = st.multiselect("Select 'at-risk' cluster(s):", options=available_clusters_str_wf, key="at_risk_cluster_multiselect_wf")
         selected_at_risk_clusters_wf = []
@@ -255,76 +224,6 @@
         st.subheader("Step 4: Devices to Monitor")
         devices_in_at_risk_clusters_wf = cluster_labels_series_wf[cluster_labels_series_wf.isin(selected_at_risk_clusters_wf)].index.tolist()
         if not devices_in_at_risk_clusters_wf: st.info("No devices in selected cluster(s).")
-=======
-if 'db_type_general' not in st.session_state: st.session_state.db_type_general = "PostgreSQL"
-# (Add other db param initializations for pg_host_general etc. if needed, or rely on text_input defaults)
-
-# Initialize other widget states to avoid issues on first run after mode switch or load
-# These are examples, more might be needed as UI is rebuilt
-# For Population Anomaly Detection
-if 'if_contam_general' not in st.session_state: st.session_state.if_contam_general = 0.1
-if 'ocsvm_nu_general' not in st.session_state: st.session_state.ocsvm_nu_general = 0.05
-if 'ocsvm_kernel_general' not in st.session_state: st.session_state.ocsvm_kernel_general = "rbf"
-if 'ocsvm_gamma_general' not in st.session_state: st.session_state.ocsvm_gamma_general = "scale"
-# For Clustering
-if 'scale_data_clustering_kmeans_general' not in st.session_state: st.session_state.scale_data_clustering_kmeans_general = True
-if 'scale_data_clustering_dbscan_general' not in st.session_state: st.session_state.scale_data_clustering_dbscan_general = True
-if 'k_min_stats_general' not in st.session_state: st.session_state.k_min_stats_general = 2
-if 'k_max_stats_general' not in st.session_state: st.session_state.k_max_stats_general = 10
-if 'kmeans_k_final_general' not in st.session_state: st.session_state.kmeans_k_final_general = 3
-if 'dbscan_eps_general' not in st.session_state: st.session_state.dbscan_eps_general = 0.5
-if 'dbscan_min_samples_general' not in st.session_state: st.session_state.dbscan_min_samples_general = 5
-# For Surrogate Tree
-if 'surrogate_tree_depth_general' not in st.session_state: st.session_state.surrogate_tree_depth_general = 4
-
-# Feature Engineering Defaults
-if 'fe_acf_lags_general' not in st.session_state:
-    st.session_state.fe_acf_lags_general = [1, 5, 10]
-if 'fe_rolling_windows_general' not in st.session_state:
-    st.session_state.fe_rolling_windows_general = [1, 5, 10, 20]
-
-
-# === GENERAL ANALYSIS MODE ===
-if app_mode == "General Analysis":
-    st.header("General Analysis Mode")
-
-    # --- Database Connection (Sidebar) ---
-    # (Import connect_postgres, fetch_postgres_data, connect_elasticsearch, fetch_elasticsearch_data from src.database)
-    # For now, placeholder for brevity. Subtask should re-implement full DB connection UI from previous state.
-    # This was: st.sidebar.header("Database Connection"), db_type selectbox, text_inputs for host, port, etc.
-    # buttons for connect and fetch. On fetch, data_df_original is populated and states are reset.
-    # Crucially, on successful fetch:
-    #   st.session_state.data_df_original = fetched_df
-    #   reset_all_dependent_states() # Keep existing event_df, db_conn
-    #   st.session_state.data_df = st.session_state.data_df_original.copy()
-
-    # --- Database Connection UI (Sidebar) ---
-    st.sidebar.header("PostgreSQL Connection")
-    st.session_state.db_host = st.sidebar.text_input("Host", value=st.session_state.db_host, key="pg_host_input")
-    st.session_state.db_port = st.sidebar.text_input("Port", value=st.session_state.db_port, key="pg_port_input")
-    st.session_state.db_name = st.sidebar.text_input("Database Name", value=st.session_state.db_name, key="pg_dbname_input")
-    st.session_state.db_user = st.sidebar.text_input("User", value=st.session_state.db_user, key="pg_user_input")
-    st.session_state.db_password = st.sidebar.text_input("Password", type="password", value=st.session_state.db_password, key="pg_password_input")
-
-    if st.sidebar.button("Connect to PostgreSQL", key="pg_connect_button"):
-        logger.info("Attempting to connect to PostgreSQL...")
-        db_config = {
-            "host": st.session_state.db_host,
-            "port": st.session_state.db_port,
-            "dbname": st.session_state.db_name,
-            "user": st.session_state.db_user,
-            "password": st.session_state.db_password,
-        }
-        conn, err_msg = connect_postgres(db_config)
-        if err_msg:
-            st.sidebar.error(f"Connection Failed: {err_msg}")
-            logger.error("PostgreSQL connection failed: %s", err_msg) # exc_info=True is better in connect_postgres itself
-            st.session_state.db_conn = None
-            st.session_state.available_schemas = [] # Clear schemas on failed connection
-            st.session_state.available_tables = []  # Clear tables on failed connection
-            st.session_state.selected_schema = None
-            st.session_state.selected_table = None
->>>>>>> c9e436c4
         else:
             st.session_state.db_conn = conn
             st.sidebar.success("Successfully connected to PostgreSQL!")
@@ -733,7 +632,6 @@
                 st.sidebar.error(message)
                 logger.warning("Failed to apply loaded settings: %s", message)
         except Exception as e:
-<<<<<<< HEAD
             st.sidebar.error(f"Error parsing settings file: {e}")
 
     # This needs to be structured correctly: the following elif and else are for the "if not st.session_state.data_df_original.empty:" block
@@ -749,45 +647,8 @@
     compute_all_button_disabled_general = not (st.session_state.time_series_specs.get("timestamp_col")!="None" and st.session_state.time_series_specs.get("selected_value_col_for_analysis")!="None" and not st.session_state.data_df_original.empty)
     if compute_all_button_disabled_general: st.sidebar.warning("Load data & select Timestamp & Value in 'Time Series Settings' for population features.")
     if st.sidebar.button("Compute Features for ALL Devices", key="compute_all_features_button_general", disabled=compute_all_button_disabled_general):
-        st.session_state.running_all_features_computation=True; st.session_state.all_device_features_df=pd.DataFrame();
-        # Reset module states
-        if 'population_anomaly_results' in st.session_state: del st.session_state.population_anomaly_results # old key
-        if 'anomaly_module_params' in st.session_state: del st.session_state.anomaly_module_params
-        if 'anomaly_module_results' in st.session_state: del st.session_state.anomaly_module_results
-
-        if 'clustering_module_params' in st.session_state: del st.session_state.clustering_module_params
-        if 'clustering_module_results' in st.session_state: del st.session_state.clustering_module_results
-
-        st.session_state.res_df_anomalies_sorted=pd.DataFrame(); st.session_state.surrogate_tree_explainer = None
+        st.session_state.running_all_features_computation=True; st.session_state.all_device_features_df=pd.DataFrame(); st.session_state.population_anomaly_results={}; st.session_state.clustering_results={}; st.session_state.kmeans_stats_df=None; st.session_state.res_df_anomalies_sorted=pd.DataFrame(); st.session_state.surrogate_tree_explainer = None
         # Determine global top event types if event_df is loaded
-        if not st.session_state.event_df.empty:
-            try:
-                all_event_counts_global = st.session_state.event_df['event_type'].value_counts()
-                num_global_event_types_main = 10 # Or make this configurable
-                st.session_state.global_top_event_types_cleaned = [
-                    str(etype).replace(" ", "_").replace("(", "").replace(")", "").replace(":", "")[:30]
-                    for etype in all_event_counts_global.head(num_global_event_types_main).index.tolist()
-                ]
-                st.sidebar.info(f"Using top {len(st.session_state.global_top_event_types_cleaned)} global event types for feature consistency.")
-            except Exception as e_global_events:
-                st.sidebar.warning(f"Could not determine global event types: {e_global_events}")
-                st.session_state.global_top_event_types_cleaned = []
-        else:
-            st.session_state.global_top_event_types_cleaned = []
-=======
-            st.sidebar.error(f"Error parsing or applying settings file: {e}")
-            logger.error("Error parsing or applying settings file: %s", e, exc_info=True)
-        # It's good practice to clear the file uploader after processing to avoid re-processing on every script run
-        # However, direct assignment to the key in st.session_state for file_uploader is the way to "reset" it.
-        # This is done above on success. If an error occurs, user might want to try again or upload different file.
->>>>>>> c9e436c4
-
-
-    # --- Main Area Data Display ---
-    st.subheader("Loaded Main Data Overview")
-    if not st.session_state.data_df_original.empty:
-        st.dataframe(st.session_state.data_df_original.head())
-        st.info(f"Original data shape: {st.session_state.data_df_original.shape}")
         if not st.session_state.event_df.empty:
             st.subheader("Loaded Event Data Overview")
             st.dataframe(st.session_state.event_df.head())
@@ -1065,595 +926,177 @@
         if features_df_cleaned.empty:
             st.warning("No data available for population analysis after removing rows with NaN features. Some devices might have had issues generating a full feature set.")
         else:
-<<<<<<< HEAD
             tab_pop_anomalies, tab_pop_clustering = st.tabs(["🕵️ Anomaly Detection (All Devices)", "🧩 Device Behavior Clustering"])
             with tab_pop_anomalies:
-                anomaly_module = AnomalyDetectionAnalysisModule()
-                anom_module_key = "anomaly_detection_module"
-
-                if f'{anom_module_key}_params' not in st.session_state:
-                    default_params_anom = {}
-                    for k, v_dict in anomaly_module.get_parameter_definitions().items():
-                        default_params_anom[k] = v_dict.get("default")
-                    st.session_state[f'{anom_module_key}_params'] = default_params_anom
-
-                if f'{anom_module_key}_results' not in st.session_state:
-                    st.session_state[f'{anom_module_key}_results'] = {"status": "pending"}
-
-                current_features_df_id = id(features_df_cleaned) if features_df_cleaned is not None else None
-                if "last_pop_anomaly_df_id" not in st.session_state or \
-                   current_features_df_id != st.session_state.get("last_pop_anomaly_df_id"):
-                    st.session_state[f'{anom_module_key}_results'] = {"status": "pending"}
-                    st.session_state.last_pop_anomaly_df_id = current_features_df_id
-                    st.session_state.surrogate_tree_explainer = None # Reset explainer if data changes
-                    st.session_state.res_df_anomalies_sorted = pd.DataFrame()
-
-
-                with st.expander("Anomaly Detection Parameters", expanded=True):
-                    updated_anom_params = anomaly_module.render_parameters_ui(
-                        st,
-                        st.session_state[f'{anom_module_key}_params'],
-                        anom_module_key
-                    )
-                    st.session_state[f'{anom_module_key}_params'] = updated_anom_params
-
-                    if st.button("Run Population Anomaly Detection", key=f"{anom_module_key}_run_button"):
-                        if not features_df_cleaned.empty:
-                            with st.spinner("Running anomaly detection..."):
-                                results_anom, error_msg_anom = anomaly_module.run_analysis(
-                                    features_df_cleaned,
-                                    st.session_state[f'{anom_module_key}_params'],
-                                    st.session_state
-                                )
-                                if error_msg_anom:
-                                    st.error(error_msg_anom)
-                                    st.session_state[f'{anom_module_key}_results'] = {"status": "error", "error_message": error_msg_anom}
-                                else:
-                                    st.session_state[f'{anom_module_key}_results'] = results_anom
-                                    # Populate res_df_anomalies_sorted for downstream use (e.g., summary text)
-                                    if results_anom and results_anom.get("status") == "detection_done":
-                                        st.session_state.res_df_anomalies_sorted = pd.DataFrame({
-                                            'label': results_anom['labels'],
-                                            'score': results_anom['scores']
-                                        }).sort_values(by='score')
-                                    st.success("Population anomaly detection complete.")
-                        else:
-                            st.warning("No feature data available to run anomaly detection.")
-                        st.experimental_rerun() # To reflect new results or errors
-
-                # Display results from the module
-                anom_results_to_render = st.session_state.get(f'{anom_module_key}_results')
-                if anom_results_to_render and anom_results_to_render.get("status") != "pending":
-                    if anom_results_to_render.get("status") == "error":
-                        st.error(f"Anomaly Detection Error: {anom_results_to_render.get('error_message', 'Unknown error')}")
-                    else:
-                        anomaly_module.render_results(st, anom_results_to_render, st.session_state)
-                else:
-                    st.info("Population anomaly detection not yet run or no results to display.")
-
-                # --- Existing Explainability Logic (adapted for new state) ---
-                if anom_results_to_render and anom_results_to_render.get("status") == "detection_done":
-                    pop_anom_labels = anom_results_to_render.get('labels')
-                    pop_anom_scores = anom_results_to_render.get('scores') # though not directly used by comparison_df
-
-                    if pop_anom_labels is not None:
-                        st.subheader("Explain Anomalies (Post-Module Analysis)");
-                        comparison_df, error_comp = compare_anomalous_vs_normal_features(
-                            features_df_cleaned, pop_anom_labels, anomalous_label_val=-1
-                        )
-                        if error_comp: st.error(f"Comparison error: {error_comp}")
-                        elif comparison_df is not None and not comparison_df.empty:
-                            st.write("Mean Feature Comparison (Anomalous vs. Normal):"); st.dataframe(comparison_df.head(10))
-
-                        # Updated call to generate_anomaly_summary_text
-                        if not st.session_state.res_df_anomalies_sorted.empty: # This is already populated above
-                            top_anomaly_id = st.session_state.res_df_anomalies_sorted.index[0]
-                            top_anomaly_score = st.session_state.res_df_anomalies_sorted.iloc[0]["score"]
-                            surrogate_importances_for_summary = st.session_state.get("surrogate_tree_explainer", {}).get("importances")
-                            st.markdown("---"); st.markdown(f"**Summary for Top Anomaly ({top_anomaly_id}):**")
-                            summary_text = generate_anomaly_summary_text(
-                                top_anomaly_id, top_anomaly_score, comparison_df,
-                                surrogate_tree_importances=surrogate_importances_for_summary
-                            ); st.markdown(summary_text)
-                        else: st.info("No sorted anomaly data for summary text.")
-
-                        st.markdown("---"); st.subheader("Detailed Anomaly Explanation (Surrogate Decision Tree)")
-                        if pop_anom_labels.nunique() < 2:
-                            st.info("Not enough distinct classes (anomalous/normal) for surrogate tree after current run.")
-                            st.session_state.surrogate_tree_explainer = None # Reset if not enough classes
-                        else:
-                            surrogate_max_depth = st.slider("Surrogate Tree Max Depth", 2, 10, 4, 1, key=f"{anom_module_key}_surrogate_depth")
-                            if st.button("Train & Show Surrogate Explanation Tree", key=f"{anom_module_key}_train_surrogate_button"):
+                st.subheader("Unsupervised Anomaly Detection on Device Features")
+                if "last_pop_anomaly_df_id" not in st.session_state or id(features_df_cleaned) != st.session_state.get("last_pop_anomaly_df_id"): st.session_state.population_anomaly_results = {}; st.session_state.last_pop_anomaly_df_id = id(features_df_cleaned); st.session_state.surrogate_tree_explainer = None
+                anomaly_method_pop = st.selectbox("Method", ["Isolation Forest", "One-Class SVM"], key="pop_an_method_general")
+                if anomaly_method_pop == "Isolation Forest":
+                    contam_if = st.slider("Contamination", 0.01, 0.5, 0.1, 0.01, key="if_contam_general")
+                    # Removed individual save/load placeholder for Isolation Forest
+                    if st.button("Run Isolation Forest", key="run_if_pop_general"):
+                        labels, scores, error_msg = detect_anomalies_isolation_forest(features_df_cleaned, contamination=contam_if)
+                        if error_msg: st.error(error_msg); else: st.session_state.population_anomaly_results = {'method':'Isolation Forest', 'labels':labels, 'scores':scores}; st.success("IForest complete.")
+                elif anomaly_method_pop == "One-Class SVM":
+                    nu_ocsvm = st.slider("Nu", 0.01, 0.5, 0.05, 0.01, key="ocsvm_nu_general"); kernel_ocsvm = st.selectbox("Kernel", ["rbf", "linear", "poly", "sigmoid"], key="ocsvm_kernel_general"); gamma_ocsvm_text = st.text_input("Gamma", value='scale', key="ocsvm_gamma_general");
+                    try: gamma_val = float(gamma_ocsvm_text)
+                    except ValueError: gamma_val = gamma_ocsvm_text
+                    # Removed individual save/load placeholder for One-Class SVM
+                    if st.button("Run One-Class SVM", key="run_ocsvm_pop_general"):
+                        labels, scores, error_msg = detect_anomalies_one_class_svm(features_df_cleaned, nu=nu_ocsvm, kernel=kernel_ocsvm, gamma=gamma_val)
+                        if error_msg: st.error(error_msg); else: st.session_state.population_anomaly_results = {'method':'One-Class SVM', 'labels':labels, 'scores':scores}; st.success("OC-SVM complete.")
+                pop_results = st.session_state.get('population_anomaly_results')
+                if pop_results and 'labels' in pop_results:
+                    st.write(f"Results: {pop_results['method']}"); res_df = pd.DataFrame({'label':pop_results['labels'], 'score':pop_results['scores']}).sort_values(by='score'); st.session_state.res_df_anomalies_sorted = res_df
+                    st.write(f"Found {(res_df['label'] == -1).sum()} anomalies."); st.dataframe(res_df.head())
+                    fig, ax = plt.subplots(); scores_sorted = pop_results['scores'].sort_values(); scores_sorted.plot(kind='bar', ax=ax, title=f"Scores ({pop_results['method']})"); ax.set_xticks([]); ax.set_ylabel("Score"); st.pyplot(fig)
+                    st.subheader("Explain Anomalies"); comparison_df, error_comp = compare_anomalous_vs_normal_features(features_df_cleaned, pop_results["labels"], anomalous_label_val=-1)
+                    if error_comp: st.error(f"Comparison error: {error_comp}")
+                    elif comparison_df is not None and not comparison_df.empty: st.write("Mean Feature Comparison (Anomalous vs. Normal):"); st.dataframe(comparison_df.head(10))
+
+                    # Updated call to generate_anomaly_summary_text
+                    if not st.session_state.res_df_anomalies_sorted.empty:
+                        top_anomaly_id = st.session_state.res_df_anomalies_sorted.index[0]
+                        top_anomaly_score = st.session_state.res_df_anomalies_sorted.iloc[0]["score"]
+                        surrogate_importances_for_summary = st.session_state.get("surrogate_tree_explainer", {}).get("importances")
+
+                        st.markdown("---"); st.markdown(f"**Summary for Top Anomaly ({top_anomaly_id}):**")
+                        summary_text = generate_anomaly_summary_text(
+                            top_anomaly_id,
+                            top_anomaly_score,
+                            comparison_df, # This is the compare_anomalous_vs_normal_features output
+                            surrogate_tree_importances=surrogate_importances_for_summary
+                        ); st.markdown(summary_text)
+                    else: st.info("No data for feature comparison (for summary text).")
+                    st.markdown("---"); st.subheader("Detailed Anomaly Explanation (Surrogate Decision Tree)"); st.markdown("This trains a Decision Tree to mimic the unsupervised anomaly detector.")
+                    if st.session_state.get("population_anomaly_results") and "labels" in st.session_state.population_anomaly_results and not features_df_cleaned.empty:
+                        surrogate_max_depth = st.slider("Surrogate Tree Max Depth", 2, 10, 4, 1, key="surrogate_tree_depth_slider_general", help="Complexity of explanation tree.")
+                        if st.button("Train & Show Surrogate Explanation Tree", key="train_surrogate_tree_button_general"):
+                            current_pop_anomaly_labels = st.session_state.population_anomaly_results["labels"]
+                            if current_pop_anomaly_labels.nunique() < 2: st.error("Need at least two classes (anomalous/normal) for surrogate tree."); st.session_state.surrogate_tree_explainer = None
+                            else:
                                 with st.spinner("Training surrogate tree..."):
-                                    tree_model, tree_importances, tree_report, error_tree = explain_anomalies_with_surrogate_model(
-                                        features_df_cleaned, pop_anom_labels, max_depth=surrogate_max_depth, test_size=0.0 # No test split for explanation
-                                    )
+                                    tree_model, tree_importances, tree_report, error_tree = explain_anomalies_with_surrogate_model(features_df_cleaned, current_pop_anomaly_labels, max_depth=surrogate_max_depth, test_size=0)
                                     if error_tree: st.error(f"Surrogate tree error: {error_tree}"); st.session_state.surrogate_tree_explainer = None
-                                    elif tree_model and tree_importances is not None:
-                                        st.session_state.surrogate_tree_explainer = {"model": tree_model, "importances": tree_importances, "report": tree_report }
-                                        st.success("Surrogate tree trained.")
+                                    elif tree_model and tree_importances is not None: st.session_state.surrogate_tree_explainer = {"model": tree_model, "importances": tree_importances, "report": tree_report }; st.success("Surrogate tree trained.")
                                     else: st.warning("Surrogate training produced no model/importances."); st.session_state.surrogate_tree_explainer = None
-                                st.experimental_rerun()
-
                         if st.session_state.get("surrogate_tree_explainer"):
                             explainer_results = st.session_state.surrogate_tree_explainer
                             if explainer_results.get("model"):
                                 st.write("**Surrogate Tree - Top Feature Importances:**"); st.dataframe(explainer_results["importances"].head(10).rename("Importance"))
                                 st.write("**Surrogate Decision Tree Visualization:**"); fig_tree, ax_tree = plt.subplots(figsize=(20, 10));
                                 try:
-                                    class_names_tree = ["Anomalous", "Normal"]; # Assuming -1 (anom), 1 (normal)
+                                    class_names_tree = ["Anomalous", "Normal"];
+                                    if set(explainer_results["model"].classes_) != {-1, 1} and len(explainer_results["model"].classes_) == 2: c0, c1 = sorted(explainer_results["model"].classes_); class_names_tree = [f"Class {c0}", f"Class {c1}"]
                                     plot_tree(explainer_results["model"], filled=True, rounded=True, feature_names=features_df_cleaned.columns.tolist(), class_names=class_names_tree, ax=ax_tree, fontsize=10, max_depth=surrogate_max_depth )
                                     st.pyplot(fig_tree)
                                 except Exception as e_plot: st.error(f"Error plotting tree: {e_plot}")
                             else: st.info("Surrogate tree model not available.")
-                        # else: st.info("Train surrogate tree to see explanation.") # Covered by button logic
-
-                        # Event Correlations for Anomalies
-                        event_cols_in_features_df_anom = [col for col in features_df_cleaned.columns if col.startswith(st.session_state.time_series_specs.get("selected_value_col_for_analysis", "value") + "_evt_count_")]
-                        if event_cols_in_features_df_anom:
-                            st.markdown("---"); st.subheader("Event Correlations with Anomalies (Post-Module Analysis)")
-                            event_corr_anom_df, error_eca = analyze_event_correlations(
-                                features_df_cleaned, pop_anom_labels,
-                                event_feature_prefix=f"{st.session_state.time_series_specs.get('selected_value_col_for_analysis', 'value')}_evt_count_"
-                            )
-                            if error_eca: st.error(f"Error analyzing event correlations for anomalies: {error_eca}")
-                            elif event_corr_anom_df is not None and not event_corr_anom_df.empty:
-                                st.write("Mean Event Counts (Anomalous vs. Normal Devices vs. Overall):"); st.dataframe(event_corr_anom_df)
-                            else: st.info("No event correlation data for anomalies or no event count features found.")
-
-                        # Significant Event Type Analysis for Anomalies
-                        event_feature_prefix_anom_explain = f"{st.session_state.time_series_specs.get('selected_value_col_for_analysis', 'value')}_evt_count_"
-                        event_cols_for_sig_anom_check_explain = [col for col in features_df_cleaned.columns if col.startswith(event_feature_prefix_anom_explain)]
-                        if event_cols_for_sig_anom_check_explain:
-                            st.markdown("---"); st.subheader("Significant Event Type Analysis (Anomalies vs. Normals, Post-Module Analysis)")
-                            try:
-                                sig_event_types_anom_df, error_sig_anom = analyze_significant_event_types(
-                                    features_df_cleaned, pop_anom_labels, event_feature_prefix_anom_explain,
-                                    at_risk_label=-1, baseline_label=1
-                                )
-                                if error_sig_anom: st.warning(f"Significant event analysis error for anomalies: {error_sig_anom}")
-                                elif sig_event_types_anom_df is not None and not sig_event_types_anom_df.empty:
-                                    # ... (markdown for explanation) ...
-                                    st.dataframe(sig_event_types_anom_df)
-                                else: st.info("No significant event types found for anomalies.")
-                            except Exception as e_sig_anom: st.error(f"Unexpected error in significant event analysis for anomalies: {e_sig_anom}")
-                    # else: st.info("Run Population Anomaly Detection to generate labels for explanation.") # Covered by outer check
+                    else: st.info("Run Population Anomaly Detection for surrogate tree explanations.")
+
+                    # Event Correlations for Anomalies
+                    event_cols_in_features_df_anom = [col for col in features_df_cleaned.columns if col.startswith(st.session_state.time_series_specs.get("selected_value_col_for_analysis", "value") + "_evt_count_")] # Assuming prefix structure
+                    if event_cols_in_features_df_anom: # Check if any event count features exist
+                        st.markdown("---")
+                        st.subheader("Event Correlations with Anomalies")
+                        event_corr_anom_df, error_eca = analyze_event_correlations(
+                            features_df_cleaned,
+                            pop_results["labels"], # current_anomaly_labels
+                            event_feature_prefix=f"{st.session_state.time_series_specs.get('selected_value_col_for_analysis', 'value')}_evt_count_" # Ensure correct prefix
+                        )
+                        if error_eca:
+                            st.error(f"Error analyzing event correlations for anomalies: {error_eca}")
+                        elif event_corr_anom_df is not None and not event_corr_anom_df.empty:
+                            st.write("Mean Event Counts (Anomalous vs. Normal Devices vs. Overall):")
+                            st.dataframe(event_corr_anom_df)
+                        else:
+                            st.info("No event correlation data to display for anomalies or no event count features found matching the prefix.")
+                    # else: st.info("No event count features found in the dataset for anomaly correlation.") # Optional message
 
             with tab_pop_clustering:
-                clustering_module = ClusteringAnalysisModule()
-                module_key = "clustering_module" # Unique key for this module instance
-
-                # Initialize module-specific state if it doesn't exist
-                if f'{module_key}_params' not in st.session_state:
-                    default_params = {}
-                    for k, v_dict in clustering_module.get_parameter_definitions().items():
-                        default_params[k] = v_dict.get("default")
-                    st.session_state[f'{module_key}_params'] = default_params
-
-                if f'{module_key}_results' not in st.session_state:
-                     st.session_state[f'{module_key}_results'] = {"status": "pending"} # Initial status
-
-                # Check if features_df_cleaned has changed since last clustering run
-                current_features_df_id_clust = id(features_df_cleaned) if features_df_cleaned is not None else None
-                if "last_clustering_df_id" not in st.session_state or \
-                   current_features_df_id_clust != st.session_state.get("last_clustering_df_id"):
-                    # Reset results if the underlying data has changed.
-                    st.session_state[f'{module_key}_results'] = {"status": "pending"}
-                    st.session_state.last_clustering_df_id = current_features_df_id
-
-                # UI for parameters
-                with st.expander("Clustering Parameters", expanded=True):
-                    updated_params = clustering_module.render_parameters_ui(
-                        st,
-                        st.session_state[f'{module_key}_params'],
-                        module_key
-                    )
-                    st.session_state[f'{module_key}_params'] = updated_params
-
-                    # Centralized run button logic - main.py orchestrates the call
-                    # The module's render_parameters_ui might return an 'action' if its internal buttons are clicked
-                    action = updated_params.get("action") # e.g., 'calculate_k_stats' or None
-
-                    if st.button("Run Clustering Analysis", key=f"{module_key}_run_main_button"):
-                        action = "run_clustering" # Override if main button is pressed
-
-                    if action:
-                        if not features_df_cleaned.empty:
-                            st.session_state["last_clustering_feature_columns"] = features_df_cleaned.columns.tolist()
-
-                            # Pass the action to run_analysis via params if needed, or handle here
-                            # Current module design expects 'action' in params for K-stats
-                            run_params_for_module = st.session_state[f'{module_key}_params'].copy()
-                            if action == "run_clustering": # Ensure 'action' is not 'calculate_k_stats' if running full clustering
-                                if run_params_for_module.get("action") == "calculate_k_stats":
-                                     run_params_for_module["action"] = None # Clear it for full run
-                            else: # if action is 'calculate_k_stats'
-                                run_params_for_module["action"] = "calculate_k_stats"
-
-
-                            with st.spinner("Running clustering analysis..."):
-                                results, error_msg = clustering_module.run_analysis(
-                                    features_df_cleaned,
-                                    run_params_for_module, # Pass the potentially modified params
-                                    st.session_state
-                                )
-                                if error_msg:
-                                    st.error(error_msg)
-                                    st.session_state[f'{module_key}_results'] = {"status": "error", "error_message": error_msg}
-                                else:
-                                    st.session_state[f'{module_key}_results'] = results
-                                    st.success("Clustering analysis complete.")
-                                    # If k_stats were calculated, they are inside 'results' dict.
-                        else:
-                            st.warning("No feature data available to run clustering.")
-                        # Reset action in params to avoid re-triggering without explicit button press
-                        st.session_state[f'{module_key}_params']["action"] = None
-                        st.experimental_rerun()
-
-
-                # Display results using the module's render_results
-                results_to_render = st.session_state.get(f'{module_key}_results')
-                if results_to_render and results_to_render.get("status") != "pending":
-                    if results_to_render.get("status") == "error":
-                        st.error(f"Clustering Error: {results_to_render.get('error_message', 'Unknown error')}")
-                    else:
-                        clustering_module.render_results(st, results_to_render, st.session_state)
-                else:
-                    st.info("Clustering analysis not yet run or no results to display.")
-
-                # --- Existing Explainability Logic (Needs to use new state keys) ---
-                # IMPORTANT: 'clust_results' now needs to come from st.session_state[f'{module_key}_results']
-                clust_results_from_module = st.session_state.get(f'{module_key}_results', {})
-
-                # Only proceed if clustering is done and labels are available
-                if clust_results_from_module.get("status") == "clustering_done" and \
-                   isinstance(clust_results_from_module.get('labels'), pd.Series):
-
-                    st.subheader("Explain Clusters (Post-Module Analysis)");
-                    # Pass labels from the module's results
-                    labels_for_explain = clust_results_from_module['labels']
-                    importance_df, err_imp = get_feature_importance_for_clusters_anova(features_df_cleaned, labels_for_explain)
+                st.subheader("Device Behavior Clustering")
+                if "last_clustering_df_id" not in st.session_state or id(features_df_cleaned) != st.session_state.get("last_clustering_df_id"): st.session_state.clustering_results = {}; st.session_state.kmeans_stats_df = None; st.session_state.last_clustering_df_id = id(features_df_cleaned)
+            cluster_method = st.selectbox("Method", ["K-Means", "DBSCAN"], key="pop_clust_method_general")
+
+            # Specific scaling checkboxes per method
+            scale_data_kmeans_specific = False
+            scale_data_dbscan_specific = False
+
+                if cluster_method == "K-Means":
+                scale_data_kmeans_specific = st.checkbox("Scale data before K-Means", value=True, key="scale_data_clustering_kmeans_general")
+                st.write("Determine optimal K:"); k_min = st.number_input("Min K", 2, len(features_df_cleaned)-1 if len(features_df_cleaned)>2 else 2, 2, key="k_min_kstats_general"); k_max_val = min(10, len(features_df_cleaned)-1 if len(features_df_cleaned)>2 else 2); k_max = st.number_input("Max K", k_min, len(features_df_cleaned)-1 if len(features_df_cleaned)>2 else 2, k_max_val if k_max_val >= k_min else k_min, key="k_max_kstats_general")
+                    if st.button("Calc K-Means Stats", key="calc_km_stats_btn_general"):
+                    if k_max >= k_min: k_stats_df, err_msg = get_kmeans_elbow_silhouette_data(features_df_cleaned, k_range=range(k_min, k_max+1), scale_data=scale_data_kmeans_specific); # Use specific scale
+                        if err_msg: st.error(err_msg); else: st.session_state.kmeans_stats_df = k_stats_df
+                        else: st.warning("Max K >= Min K.")
+                    if st.session_state.get("kmeans_stats_df") is not None: k_stats_df_display = st.session_state.kmeans_stats_df; st.line_chart(k_stats_df_display.set_index('K')['Inertia']); st.line_chart(k_stats_df_display.set_index('K')['Silhouette Score'].dropna())
+                    k_final = st.number_input("Num Clusters (K)", 2, len(features_df_cleaned)-1 if len(features_df_cleaned)>2 else 2, 3, key="km_k_final_general");
+                # Removed individual save/load placeholder
+                    if st.button("Run K-Means", key="run_km_pop_btn_general"):
+                    labels, model, err_msg = perform_kmeans_clustering(features_df_cleaned, n_clusters=k_final, scale_data=scale_data_kmeans_specific) # Use specific scale
+                        if err_msg: st.error(err_msg); else: st.session_state.clustering_results = {'method':'K-Means', 'labels':labels, 'model':model, 'k':k_final}; st.success(f"K-Means complete (K={k_final}).")
+                elif cluster_method == "DBSCAN":
+                scale_data_dbscan_specific = st.checkbox("Scale data before DBSCAN", value=True, key="scale_data_clustering_dbscan_general")
+                    eps_dbscan = st.number_input("Epsilon", 0.01, 10.0, 0.5, 0.01, key="db_eps_general"); min_samples_dbscan = st.number_input("Min Samples", 1, 100, 5, 1, key="db_min_samples_general")
+                # Removed individual save/load placeholder
+                    if st.button("Run DBSCAN", key="run_db_pop_btn_general"):
+                    labels, model, err_msg = perform_dbscan_clustering(features_df_cleaned, eps=eps_dbscan, min_samples=min_samples_dbscan, scale_data=scale_data_dbscan_specific) # Use specific scale
+                        if err_msg: st.error(err_msg); else: st.session_state.clustering_results = {'method':'DBSCAN', 'labels':labels, 'model':model}; st.success("DBSCAN complete.")
+                clust_results = st.session_state.get('clustering_results')
+                if clust_results and 'labels' in clust_results:
+                    st.write(f"Results: {clust_results['method']}"); clust_summary = clust_results['labels'].value_counts().rename("Device Count").to_frame(); st.dataframe(clust_summary)
+                    if clust_results['method'] == 'K-Means' and clust_results.get('model'): st.write("Cluster Centers:"); centers_df = pd.DataFrame(clust_results['model'].cluster_centers_, columns=features_df_cleaned.columns); st.dataframe(centers_df)
+                    st.subheader("Explain Clusters"); importance_df, err_imp = get_feature_importance_for_clusters_anova(features_df_cleaned, clust_results["labels"])
                     if err_imp: st.error(f"Importance error: {err_imp}")
                     elif importance_df is not None and not importance_df.empty: st.write("Top Differentiating Features (ANOVA):"); st.dataframe(importance_df.head(10))
-                    else: st.info("Could not get feature importance for clusters.")
-
-                    summary_means_df, err_means = get_cluster_feature_summary(features_df_cleaned, labels_for_explain)
+                    else: st.info("Could not get feature importance.")
+                    summary_means_df, err_means = get_cluster_feature_summary(features_df_cleaned, clust_results["labels"])
                     if err_means: st.error(f"Mean summary error: {err_means}")
                     elif summary_means_df is not None and not summary_means_df.empty:
                         st.write("Mean Feature Values per Cluster:"); st.dataframe(summary_means_df)
-                        overall_mean_features_for_summary = features_df_cleaned.mean()
-                        st.markdown("---"); st.markdown("**Cluster Summaries (Generated by main.py):**")
-                        for cluster_id_val in sorted(labels_for_explain.unique()):
-                            # Use method from module results for correct naming of noise points
-                            method_used = clust_results_from_module.get("method", "Unknown")
-                            cluster_name_disp = f"Cluster {cluster_id_val}" if not (cluster_id_val == -1 and method_used == "DBSCAN") else f"Noise Points ({method_used} Cluster -1)"
-                            cluster_size_val = (labels_for_explain == cluster_id_val).sum()
-                            cluster_means_for_this_one = summary_means_df.loc[cluster_id_val] if cluster_id_val in summary_means_df.index else pd.Series(dtype=float)
+                        overall_mean_features_for_summary = features_df_cleaned.mean() # Calculate overall means
+                        st.markdown("---"); st.markdown("**Cluster Summaries:**")
+                        for cluster_id_val in sorted(clust_results["labels"].unique()):
+                            cluster_name_disp = f"Cluster {cluster_id_val}" if not (cluster_id_val == -1 and clust_results.get("method") == "DBSCAN") else "Noise Points (DBSCAN Cluster -1)"
+                            cluster_size_val = (clust_results["labels"] == cluster_id_val).sum()
+                            cluster_means_for_this_one = summary_means_df.loc[cluster_id_val] if cluster_id_val in summary_means_df.index else pd.Series(dtype=float) # Handle if cluster_id not in summary (e.g. noise)
 
                             summary_text = generate_cluster_summary_text(
-                                cluster_name_disp, cluster_size_val, len(features_df_cleaned),
+                                cluster_name_disp,
+                                cluster_size_val,
+                                len(features_df_cleaned),
                                 cluster_mean_features_for_this_cluster=cluster_means_for_this_one,
                                 overall_mean_features=overall_mean_features_for_summary
                             ); st.markdown(f"- {summary_text}")
-                    else: st.info("No cluster mean summary data available.")
-
-                    # Event Correlations for Clusters (using labels_for_explain)
-                    event_cols_in_features_df_clust_explain = [col for col in features_df_cleaned.columns if col.startswith(st.session_state.time_series_specs.get("selected_value_col_for_analysis", "value") + "_evt_count_")]
-                    if event_cols_in_features_df_clust_explain:
-                        st.markdown("---"); st.subheader("Event Correlations with Clusters (Post-Module Analysis)")
+                    else: st.info("No cluster mean summary.")
+
+                    # Event Correlations for Clusters
+                    event_cols_in_features_df_clust = [col for col in features_df_cleaned.columns if col.startswith(st.session_state.time_series_specs.get("selected_value_col_for_analysis", "value") + "_evt_count_")]
+                    if event_cols_in_features_df_clust:
+                        st.markdown("---")
+                        st.subheader("Event Correlations with Clusters")
                         event_corr_clust_df, error_ecc = analyze_event_correlations(
-                            features_df_cleaned, labels_for_explain,
+                            features_df_cleaned,
+                            clust_results["labels"], # current_cluster_labels
                             event_feature_prefix=f"{st.session_state.time_series_specs.get('selected_value_col_for_analysis', 'value')}_evt_count_"
                         )
-                        if error_ecc: st.error(f"Error analyzing event correlations for clusters: {error_ecc}")
+                        if error_ecc:
+                            st.error(f"Error analyzing event correlations for clusters: {error_ecc}")
                         elif event_corr_clust_df is not None and not event_corr_clust_df.empty:
-                            st.write("Mean Event Counts per Cluster (vs. Overall):"); st.dataframe(event_corr_clust_df)
-                        else: st.info("No event correlation data for clusters or no event count features found.")
-
-                    # Significant Event Type Analysis for Clusters (using labels_for_explain)
-                    event_feature_prefix_clust_explain = f"{st.session_state.time_series_specs.get('selected_value_col_for_analysis', 'value')}_evt_count_"
-                    event_cols_for_sig_clust_check_explain = [col for col in features_df_cleaned.columns if col.startswith(event_feature_prefix_clust_explain)]
-
-                    if event_cols_for_sig_clust_check_explain:
-                        st.markdown("---"); st.subheader("Significant Event Type Analysis (Between Clusters, Post-Module Analysis)")
-                        available_clusters_sig_explain = sorted([c for c in labels_for_explain.unique() if not (c == -1 and clust_results_from_module.get("method") == "DBSCAN")])
-                        if len(available_clusters_sig_explain) >= 1:
-                            col_sig_event1_explain, col_sig_event2_explain = st.columns(2)
-                            with col_sig_event1_explain:
-                                selected_at_risk_cluster_sig_explain = st.selectbox("Select 'At-Risk' Cluster:", options=available_clusters_sig_explain, key="at_risk_cluster_sig_event_explain")
-                            baseline_options_sig_explain = ["All Other Clusters (Combined)"] + [c for c in available_clusters_sig_explain if c != selected_at_risk_cluster_sig_explain]
-                            with col_sig_event2_explain:
-                                selected_baseline_option_sig_explain = st.selectbox("Select Baseline Group:", options=baseline_options_sig_explain, key="baseline_option_sig_event_explain")
-
-                            baseline_label_for_func_sig_explain = None
-                            if selected_baseline_option_sig_explain != "All Other Clusters (Combined)": baseline_label_for_func_sig_explain = selected_baseline_option_sig_explain
-
-                            if selected_at_risk_cluster_sig_explain == baseline_label_for_func_sig_explain:
-                                st.warning("At-risk and baseline clusters cannot be the same.")
-                            else:
-                                try:
-                                    sig_event_types_clust_df_explain, error_sig_clust_explain = analyze_significant_event_types(
-                                        features_df_cleaned, labels_for_explain, event_feature_prefix_clust_explain,
-                                        selected_at_risk_cluster_sig_explain, baseline_label_for_func_sig_explain
-                                    )
-                                    if error_sig_clust_explain: st.warning(f"Significant event analysis error: {error_sig_clust_explain}")
-                                    elif sig_event_types_clust_df_explain is not None and not sig_event_types_clust_df_explain.empty:
-                                        # ... (markdown for explanation) ...
-                                        st.dataframe(sig_event_types_clust_df_explain)
-                                    else: st.info("No significant event types found for selected clusters.")
-                                except Exception as e_sig_clust_explain: st.error(f"Unexpected error in significant event analysis: {e_sig_clust_explain}")
-                        else: st.info("Not enough clusters for significant event type comparison.")
-
-                    # Feature distribution plot
-                    if not features_df_cleaned.empty:
-                        feat_to_plot_explain = st.selectbox("Select feature to visualize by cluster (Post-Module)", options=features_df_cleaned.columns.tolist(), key="clust_feat_plot_sel_explain")
-                        if feat_to_plot_explain:
-                            plot_df_explain = features_df_cleaned.copy(); plot_df_explain['cluster'] = labels_for_explain
-                            fig_explain, ax_explain = plt.subplots(); plot_df_explain.boxplot(column=feat_to_plot_explain, by='cluster', ax=ax_explain, grid=False)
-                            ax_explain.set_title(f"Distribution of '{feat_to_plot_explain}' by Cluster"); ax_explain.set_xlabel("Cluster"); ax_explain.set_ylabel(feat_to_plot_explain); plt.suptitle(''); st.pyplot(fig_explain)
-                # else: st.info("Run clustering analysis to see cluster explanations.") # This is covered by the outer check for results_to_render
-
+                            st.write("Mean Event Counts per Cluster (vs. Overall):")
+                            st.dataframe(event_corr_clust_df)
+                        else:
+                            st.info("No event correlation data to display for clusters or no event count features found matching the prefix.")
+                    # else: st.info("No event count features found in the dataset for cluster correlation.") # Optional
+
+                    if not features_df_cleaned.empty: # This is for the feature distribution plot by cluster
+                        feat_to_plot = st.selectbox("Select feature to visualize by cluster", options=features_df_cleaned.columns.tolist(), key="clust_feat_plot_sel_general")
+                        if feat_to_plot: plot_df = features_df_cleaned.copy(); plot_df['cluster'] = clust_results['labels']; fig, ax = plt.subplots(); plot_df.boxplot(column=feat_to_plot, by='cluster', ax=ax, grid=False); ax.set_title(f"Distribution of '{feat_to_plot}' by Cluster"); ax.set_xlabel("Cluster"); ax.set_ylabel(feat_to_plot); plt.suptitle(''); st.pyplot(fig)
     elif not st.session_state.get("running_all_features_computation") and st.session_state.get("compute_all_features_button_general"): st.warning("Feature computation for all devices resulted in an empty dataset.")
     elif not st.session_state.data_df_original.empty : st.info("Compute 'All Device Features' from sidebar for population analysis.")
-=======
-            st.info(f"Cleaned feature matrix for ML (NaN rows dropped): {features_df_cleaned.shape}")
-
-            pop_tab_anomalies, pop_tab_clustering = st.tabs([
-                "🕵️ Anomaly Detection (All Devices)", "🧩 Device Behavior Clustering"
-            ])
-
-            with pop_tab_anomalies:
-                st.subheader("Anomaly Detection on Device Features")
-                # Method selection & parameters
-                anomaly_method_pop = st.selectbox(
-                    "Anomaly Detection Method",
-                    ["Isolation Forest", "One-Class SVM"],
-                    key="anomaly_method_pop_general"
-                )
-
-                if anomaly_method_pop == "Isolation Forest":
-                    st.session_state.if_contam_general = st.slider(
-                        "Contamination (Isolation Forest)", 0.01, 0.5, st.session_state.if_contam_general, 0.01,
-                        key="if_contam_slider_general" # Changed key
-                    )
-                    if st.button("Run Isolation Forest", key="run_if_pop_general"):
-                        labels, scores, error = detect_anomalies_isolation_forest(features_df_cleaned, contamination=st.session_state.if_contam_general)
-                        st.session_state.population_anomaly_results = {"labels": labels, "scores": scores, "error": error, "method": "Isolation Forest"}
-
-                elif anomaly_method_pop == "One-Class SVM":
-                    st.session_state.ocsvm_nu_general = st.slider(
-                        "Nu (One-Class SVM - approx. outlier fraction)", 0.01, 0.5, st.session_state.ocsvm_nu_general, 0.01,
-                        key="ocsvm_nu_slider_general" # Changed key
-                    )
-                    st.session_state.ocsvm_kernel_general = st.selectbox(
-                        "Kernel", ["rbf", "linear", "poly", "sigmoid"],
-                        index=["rbf", "linear", "poly", "sigmoid"].index(st.session_state.ocsvm_kernel_general),
-                        key="ocsvm_kernel_selector_general" # Changed key
-                    )
-                    st.session_state.ocsvm_gamma_general = st.select_slider( # Changed to select_slider
-                        "Gamma", options=['scale', 'auto', 0.001, 0.01, 0.1, 1],
-                        value=st.session_state.ocsvm_gamma_general,
-                        key="ocsvm_gamma_slider_general" # Changed key
-                    )
-                    if st.button("Run One-Class SVM", key="run_ocsvm_pop_general"):
-                        labels, scores, error = detect_anomalies_one_class_svm(
-                            features_df_cleaned, nu=st.session_state.ocsvm_nu_general, kernel=st.session_state.ocsvm_kernel_general, gamma=st.session_state.ocsvm_gamma_general
-                        )
-                        st.session_state.population_anomaly_results = {"labels": labels, "scores": scores, "error": error, "method": "One-Class SVM"}
-
-                # Display anomaly results
-                pop_anom_res = st.session_state.get("population_anomaly_results", {})
-                if pop_anom_res:
-                    if pop_anom_res.get("error"):
-                        st.error(f"Error during {pop_anom_res.get('method', '')} anomaly detection: {pop_anom_res['error']}")
-                    elif pop_anom_res.get("labels") is not None:
-                        st.success(f"{pop_anom_res.get('method', '')} completed. Found {sum(pop_anom_res['labels'] == -1)} anomalies.")
-                        res_df = features_df_cleaned.copy()
-                        res_df['anomaly_label'] = pop_anom_res['labels']
-                        if pop_anom_res.get("scores") is not None:
-                            res_df['anomaly_score'] = pop_anom_res['scores']
-
-                        st.session_state.res_df_anomalies_sorted = res_df.sort_values(by='anomaly_score', ascending=True if pop_anom_res.get('method') == "Isolation Forest" else False) # Lower IF scores are more anomalous
-                        st.dataframe(st.session_state.res_df_anomalies_sorted[st.session_state.res_df_anomalies_sorted['anomaly_label'] == -1].head())
-
-                        # --- Explain Anomalies Sub-section ---
-                        st.markdown("---")
-                        st.subheader("Explain Anomalies")
-                        anomalous_devices_df = st.session_state.res_df_anomalies_sorted[st.session_state.res_df_anomalies_sorted['anomaly_label'] == -1]
-                        normal_devices_df = st.session_state.res_df_anomalies_sorted[st.session_state.res_df_anomalies_sorted['anomaly_label'] == 1]
-
-                        if not anomalous_devices_df.empty and not normal_devices_df.empty:
-                            comparison_df, anova_results = compare_anomalous_vs_normal_features(anomalous_devices_df.drop(columns=['anomaly_label', 'anomaly_score'], errors='ignore'),
-                                                                                              normal_devices_df.drop(columns=['anomaly_label', 'anomaly_score'], errors='ignore'))
-                            st.write("Mean Feature Values (Anomalous vs. Normal):")
-                            st.dataframe(comparison_df)
-                            st.write("ANOVA F-statistic & p-value (for difference in means):")
-                            st.dataframe(anova_results)
-
-                            # Surrogate Model
-                            st.markdown("##### Surrogate Decision Tree for Anomaly Explanation")
-                            st.session_state.surrogate_tree_depth_general = st.slider("Max Tree Depth", 2, 10, st.session_state.surrogate_tree_depth_general, 1, key="surrogate_depth_pop_anom_general")
-                            if st.button("Train Surrogate Tree", key="train_surrogate_pop_anom_general"):
-                                st.session_state.surrogate_tree_explainer, error_surrogate = explain_anomalies_with_surrogate_model(
-                                    features_df_cleaned, pop_anom_res['labels'], max_depth=st.session_state.surrogate_tree_depth_general
-                                )
-                                if error_surrogate: st.error(error_surrogate)
-                                elif st.session_state.surrogate_tree_explainer: st.success("Surrogate tree trained.")
-
-                            if st.session_state.get('surrogate_tree_explainer'):
-                                tree_model = st.session_state.surrogate_tree_explainer['model']
-                                tree_feature_names = st.session_state.surrogate_tree_explainer['feature_names']
-                                tree_importances = pd.Series(tree_model.feature_importances_, index=tree_feature_names).sort_values(ascending=False)
-                                st.write("Top differentiating features from Surrogate Tree:")
-                                st.dataframe(tree_importances.head(10))
-
-                                fig_tree, ax_tree = plt.subplots(figsize=(20, 10)) # Adjust size as needed
-                                plot_tree(tree_model, feature_names=tree_feature_names, class_names=['Normal', 'Anomaly'], filled=True, rounded=True, ax=ax_tree, fontsize=10)
-                                st.pyplot(fig_tree)
-
-                                # Anomaly Summary Text (using surrogate importances if available)
-                                top_anomalous_device_id = anomalous_devices_df.index[0] if not anomalous_devices_df.empty else "N/A"
-                                anomaly_summary_txt = generate_anomaly_summary_text(
-                                    anomalous_devices_df.drop(columns=['anomaly_label', 'anomaly_score'], errors='ignore'),
-                                    normal_devices_df.drop(columns=['anomaly_label', 'anomaly_score'], errors='ignore'),
-                                    top_anomalous_device_id,
-                                    comparison_df,
-                                    surrogate_tree_importances=tree_importances
-                                )
-                                st.write(f"Summary for most anomalous device ({top_anomalous_device_id}):")
-                                st.markdown(anomaly_summary_txt)
-                            else:
-                                # Anomaly Summary Text (without surrogate importances)
-                                top_anomalous_device_id = anomalous_devices_df.index[0] if not anomalous_devices_df.empty else "N/A"
-                                anomaly_summary_txt = generate_anomaly_summary_text(
-                                    anomalous_devices_df.drop(columns=['anomaly_label', 'anomaly_score'], errors='ignore'),
-                                    normal_devices_df.drop(columns=['anomaly_label', 'anomaly_score'], errors='ignore'),
-                                    top_anomalous_device_id,
-                                    comparison_df
-                                )
-                                st.write(f"Summary for most anomalous device ({top_anomalous_device_id}):")
-                                st.markdown(anomaly_summary_txt)
-
-
-                            # Event Correlation with Anomalies
-                            if not st.session_state.event_df.empty and id_cols : # Check if event data and ID cols exist
-                                st.markdown("##### Event Correlation with Anomalies")
-                                event_corr_anom_df, err_corr_anom = analyze_event_correlations(
-                                    st.session_state.event_df,
-                                    pop_anom_res['labels'], # Anomaly labels
-                                    features_df_cleaned.index, # Device IDs from feature matrix
-                                    ts_specs.get('event_device_id_col', 'device_id'),
-                                    ts_specs.get('event_event_type_col', 'event_type'),
-                                    st.session_state.get("global_top_event_types_cleaned", []) # Use globally defined event types for consistency
-                                )
-                                if err_corr_anom: st.error(f"Event correlation error: {err_corr_anom}")
-                                elif not event_corr_anom_df.empty:
-                                    st.write("Mean Event Counts (Anomalous vs. Normal Devices):")
-                                    st.dataframe(event_corr_anom_df)
-                                else: st.info("No event correlation data generated.")
-                        else:
-                            st.info("Not enough normal or anomalous devices to compare features or explain.")
-
-
-            with pop_tab_clustering:
-                st.subheader("Device Behavior Clustering")
-                # Method selection & parameters
-                clustering_method_pop = st.selectbox(
-                    "Clustering Method", ["K-Means", "DBSCAN"], key="clustering_method_pop_general"
-                )
-
-                # Common: Scale data option
-                # Updated to use method-specific keys for scaling to persist selection correctly
-                scale_data_for_clustering = False
-                if clustering_method_pop == "K-Means":
-                    st.session_state.scale_data_clustering_kmeans_general = st.checkbox("Scale Features (StandardScaler)", value=st.session_state.scale_data_clustering_kmeans_general, key="scale_kmeans_pop_general")
-                    scale_data_for_clustering = st.session_state.scale_data_clustering_kmeans_general
-                elif clustering_method_pop == "DBSCAN":
-                    st.session_state.scale_data_clustering_dbscan_general = st.checkbox("Scale Features (StandardScaler)", value=st.session_state.scale_data_clustering_dbscan_general, key="scale_dbscan_pop_general")
-                    scale_data_for_clustering = st.session_state.scale_data_clustering_dbscan_general
-
-                if clustering_method_pop == "K-Means":
-                    # K-Means specific: K selection (Elbow/Silhouette)
-                    cols_k_stats = st.columns(2)
-                    st.session_state.k_min_stats_general = cols_k_stats[0].number_input("Min K for Stats", 2, 10, st.session_state.k_min_stats_general, 1, key="k_min_pop_general")
-                    st.session_state.k_max_stats_general = cols_k_stats[1].number_input("Max K for Stats", st.session_state.k_min_stats_general + 1, 20, st.session_state.k_max_stats_general, 1, key="k_max_pop_general")
-                    if st.button("Calculate K-Means Stats (Elbow/Silhouette)", key="run_kmeans_stats_pop_general"):
-                        k_stats_df, error_k_stats = get_kmeans_elbow_silhouette_data(
-                            features_df_cleaned, range(st.session_state.k_min_stats_general, st.session_state.k_max_stats_general + 1), scale_features=scale_data_for_clustering
-                        )
-                        if error_k_stats: st.error(error_k_stats)
-                        else: st.session_state.kmeans_stats_df = k_stats_df
-
-                    if st.session_state.get("kmeans_stats_df") is not None:
-                        st.write("Elbow Method (Inertia):")
-                        st.line_chart(st.session_state.kmeans_stats_df.set_index('K')['Inertia'])
-                        st.write("Silhouette Scores:")
-                        st.line_chart(st.session_state.kmeans_stats_df.set_index('K')['Silhouette Score'])
->>>>>>> c9e436c4
-
-                    st.session_state.kmeans_k_final_general = st.number_input("Number of Clusters (K)", 2, 20, st.session_state.kmeans_k_final_general, 1, key="k_final_pop_general")
-                    if st.button("Run K-Means Clustering", key="run_kmeans_pop_general"):
-                        labels, centers, error = perform_kmeans_clustering(features_df_cleaned, k=st.session_state.kmeans_k_final_general, scale_features=scale_data_for_clustering)
-                        st.session_state.clustering_results = {"labels": labels, "centers": centers, "error": error, "method": "K-Means", "scaled":scale_data_for_clustering}
-
-                elif clustering_method_pop == "DBSCAN":
-                    st.session_state.dbscan_eps_general = st.slider("Epsilon (DBSCAN)", 0.1, 5.0, st.session_state.dbscan_eps_general, 0.1, key="dbscan_eps_pop_general")
-                    st.session_state.dbscan_min_samples_general = st.number_input("Min Samples (DBSCAN)", 1, 20, st.session_state.dbscan_min_samples_general, 1, key="dbscan_min_samples_pop_general")
-                    if st.button("Run DBSCAN Clustering", key="run_dbscan_pop_general"):
-                        labels, error = perform_dbscan_clustering(features_df_cleaned, eps=st.session_state.dbscan_eps_general, min_samples=st.session_state.dbscan_min_samples_general, scale_features=scale_data_for_clustering)
-                        st.session_state.clustering_results = {"labels": labels, "error": error, "method": "DBSCAN", "scaled":scale_data_for_clustering}
-
-                # Display clustering results
-                pop_cluster_res = st.session_state.get("clustering_results", {})
-                if pop_cluster_res:
-                    if pop_cluster_res.get("error"):
-                        st.error(f"Error during {pop_cluster_res.get('method', '')} clustering: {pop_cluster_res['error']}")
-                    elif pop_cluster_res.get("labels") is not None:
-                        labels_c = pop_cluster_res['labels']
-                        n_clusters_ = len(set(labels_c)) - (1 if -1 in labels_c else 0) # Number of clusters, excluding noise if present
-                        st.success(f"{pop_cluster_res.get('method', '')} completed. Found {n_clusters_} clusters (excluding noise).")
-
-                        # Store labels with original feature data for explanation
-                        clustered_df = features_df_cleaned.copy() # Use cleaned (NaN-dropped) features
-                        clustered_df['cluster_label'] = labels_c
-                        st.session_state.clustered_features_df_for_explain = clustered_df # Save for explainability
-
-                        st.write("Cluster Counts:")
-                        st.dataframe(pd.Series(labels_c).value_counts().rename("Count"))
-                        if pop_cluster_res.get("method") == "K-Means" and pop_cluster_res.get("centers") is not None:
-                            st.write("Cluster Centers:")
-                            st.dataframe(pop_cluster_res["centers"])
-
-                        # --- Explain Clusters Sub-section ---
-                        st.markdown("---")
-                        st.subheader("Explain Clusters")
-
-                        # Feature Importance (ANOVA)
-                        anova_res_clusters, err_anova_c = get_feature_importance_for_clusters_anova(clustered_df, 'cluster_label')
-                        if err_anova_c: st.warning(f"Could not compute ANOVA for cluster explanation: {err_anova_c}")
-                        elif not anova_res_clusters.empty:
-                            st.write("Feature Importance for Distinguishing Clusters (ANOVA F-value, lower p-value is better):")
-                            st.dataframe(anova_res_clusters.sort_values(by='F-statistic', ascending=False).head(10))
-
-                        # Cluster Feature Summary (Mean values)
-                        cluster_summary_df, overall_means_df, err_summary_c = get_cluster_feature_summary(clustered_df, 'cluster_label')
-                        if err_summary_c: st.warning(f"Could not compute cluster feature summary: {err_summary_c}")
-                        elif not cluster_summary_df.empty:
-                            st.write("Mean Feature Values per Cluster:")
-                            st.dataframe(cluster_summary_df)
-
-                            # Textual Summary for each cluster
-                            for cluster_id in sorted(cluster_summary_df.index.tolist()):
-                                if cluster_id == -1 and pop_cluster_res.get("method") == "DBSCAN": continue # Skip noise for DBSCAN summary text
-                                summary_text_c = generate_cluster_summary_text(
-                                    cluster_id, cluster_summary_df, overall_means_df,
-                                    top_n_features=5, anova_results=anova_res_clusters
-                                )
-                                with st.expander(f"Detailed Summary for Cluster {cluster_id}"):
-                                    st.markdown(summary_text_c)
-
-                        # Event Correlation with Clusters
-                        if not st.session_state.event_df.empty and id_cols: # Check if event data and ID cols exist
-                            st.markdown("##### Event Correlation with Clusters")
-                            event_corr_cluster_df, err_corr_cluster = analyze_event_correlations(
-                                st.session_state.event_df,
-                                labels_c, # Cluster labels
-                                features_df_cleaned.index, # Device IDs from feature matrix
-                                ts_specs.get('event_device_id_col', 'device_id'),
-                                ts_specs.get('event_event_type_col', 'event_type'),
-                                st.session_state.get("global_top_event_types_cleaned", []) # Use globally defined event types
-                            )
-                            if err_corr_cluster: st.error(f"Event correlation error for clusters: {err_corr_cluster}")
-                            elif not event_corr_cluster_df.empty:
-                                st.write("Mean Event Counts per Cluster:")
-                                st.dataframe(event_corr_cluster_df)
-                            else: st.info("No event correlation data generated for clusters.")
-
-    # --- Validate Findings with Known Failures ---
-    if not st.session_state.get('all_device_features_df', pd.DataFrame()).empty:
-        st.markdown("---")
+
+    if not st.session_state.get("all_device_features_df", pd.DataFrame()).empty:
         st.header("🔬 Validate Findings with Known Failures")
-<<<<<<< HEAD
         st.markdown("Provide known failed Device IDs (one per line or comma-separated) to see how they map to detected anomalies or clusters.")
         failed_ids_input = st.text_area("Enter known failed Device/Entity IDs", height=100, key="failed_ids_text_area_general")
         if st.button("Run Validation Analysis", key="run_validation_btn_general") and failed_ids_input.strip():
@@ -1661,38 +1104,33 @@
             if not parsed_ids: st.warning("No valid failed IDs entered.")
             else:
                 st.write(f"Validating against {len(parsed_ids)} unique known failed IDs.")
-                available_ids_in_features = set(st.session_state.all_device_features_df.index.tolist()) # Assumes all_device_features_df is the source for features_df_cleaned
+                available_ids_in_features = set(st.session_state.all_device_features_df.index.tolist())
                 valid_failed_ids_in_dataset = parsed_ids.intersection(available_ids_in_features)
                 if not valid_failed_ids_in_dataset: st.error("None of the provided failed IDs are in the current dataset's entities.")
                 else:
                     st.info(f"{len(valid_failed_ids_in_dataset)} of your failed IDs are in the dataset and used for validation.")
-
-                    # Validation for Anomaly Detection (using new module state)
-                    anom_module_results_val = st.session_state.get(f'{anom_module_key}_results', {})
-                    if anom_module_results_val.get("status") == "detection_done" and "labels" in anom_module_results_val:
-                        st.subheader(f"Validation: Population Anomaly Detection ({anom_module_results_val.get('method', 'N/A')})")
-                        anomalous_detected_ids_val = set(anom_module_results_val["labels"][anom_module_results_val["labels"] == -1].index.tolist())
-                        identified_failed_anomalies_val = valid_failed_ids_in_dataset.intersection(anomalous_detected_ids_val)
-                        st.metric(label="Known Failed Devices Flagged as Anomalous", value=f"{len(identified_failed_anomalies_val)} / {len(valid_failed_ids_in_dataset)}")
-                        if identified_failed_anomalies_val: st.write("IDs of known failures flagged as anomalous:", sorted(list(identified_failed_anomalies_val)))
-                    else: st.info("Run Population Anomaly Detection first for its validation (using the new module).")
-
-                    # Validation for Clustering (already updated in previous step, ensure it's consistent)
-                    clust_module_results_val = st.session_state.get("clustering_module_results", {}) # Using 'clustering_module' as key
-                    if clust_module_results_val.get("status") == "clustering_done" and "labels" in clust_module_results_val:
-                        st.subheader(f"Validation: Device Behavior Clustering ({clust_module_results_val.get('method', 'N/A')})")
-                        cluster_labels_val = clust_module_results_val["labels"]; validation_summary_list = []
+                    pop_anom_results = st.session_state.get("population_anomaly_results")
+                    if pop_anom_results and "labels" in pop_anom_results:
+                        st.subheader(f"Validation: Population Anomaly Detection ({pop_anom_results.get('method', 'N/A')})")
+                        anomalous_detected_ids = set(pop_anom_results["labels"][pop_anom_results["labels"] == -1].index.tolist())
+                        identified_failed_anomalies = valid_failed_ids_in_dataset.intersection(anomalous_detected_ids)
+                        st.metric(label="Known Failed Devices Flagged as Anomalous", value=f"{len(identified_failed_anomalies)} / {len(valid_failed_ids_in_dataset)}")
+                        if identified_failed_anomalies: st.write("IDs of known failures flagged as anomalous:", sorted(list(identified_failed_anomalies)))
+                    else: st.info("Run Population Anomaly Detection first for its validation.")
+                    clust_results_val = st.session_state.get("clustering_results")
+                    if clust_results_val and "labels" in clust_results_val:
+                        st.subheader(f"Validation: Device Behavior Clustering ({clust_results_val.get('method', 'N/A')})")
+                        cluster_labels_val = clust_results_val["labels"]; validation_summary_list = []
                         for cluster_id_iter in sorted(cluster_labels_val.unique()):
                             cluster_device_ids = set(cluster_labels_val[cluster_labels_val == cluster_id_iter].index.tolist())
                             identified_failed_in_cluster = valid_failed_ids_in_dataset.intersection(cluster_device_ids)
                             percentage_of_cluster = (len(identified_failed_in_cluster)/len(cluster_device_ids)*100) if len(cluster_device_ids)>0 else 0
                             percentage_of_total_failed = (len(identified_failed_in_cluster)/len(valid_failed_ids_in_dataset)*100) if len(valid_failed_ids_in_dataset)>0 else 0
-                            method_val = clust_module_results_val.get("method", "Unknown")
-                            cluster_name_val = f"Cluster {cluster_id_iter}" if not (cluster_id_iter == -1 and method_val == "DBSCAN") else f"Noise (-1, {method_val})"
+                            cluster_name_val = f"Cluster {cluster_id_iter}" if not (cluster_id_iter == -1 and clust_results_val.get("method") == "DBSCAN") else "Noise (-1)"
                             validation_summary_list.append({"Cluster ID": cluster_name_val, "Total Devices": len(cluster_device_ids), "Known Failed in Cluster": len(identified_failed_in_cluster), "% of Cluster (Failures)": f"{percentage_of_cluster:.2f}%", "% of Total Failures in Cluster": f"{percentage_of_total_failed:.2f}%"})
                         if validation_summary_list: st.dataframe(pd.DataFrame(validation_summary_list).set_index("Cluster ID"))
                         else: st.info("Could not generate cluster validation summary.")
-                    else: st.info("Run Clustering first for its validation (using the new module).")
+                    else: st.info("Run Clustering first for its validation.")
     elif not st.session_state.data_df_original.empty : st.info("Compute 'All Device Features' from sidebar for validation.")
 
     st.header("General Data Table Tools")
@@ -1703,260 +1141,4 @@
 
 # To run this app: streamlit run src/main.py
 
-[end of src/main.py]
-=======
-        st.markdown("""
-        If you have a list of Device/Entity IDs that are known to have experienced failures or specific issues,
-        you can input them here to see how they align with the anomaly detection and clustering results.
-        This helps assess the relevance of the automated findings.
-        """)
-
-        if 'failed_ids_text_area_general' not in st.session_state:
-            st.session_state.failed_ids_text_area_general = ""
-
-        failed_ids_input_general = st.text_area(
-            "Enter known problematic Device/Entity IDs (comma, semicolon, or newline separated):",
-            value=st.session_state.failed_ids_text_area_general,
-            key="failed_ids_text_area_general_widget", # Ensure a unique key for the widget itself
-            height=100
-        )
-
-        if st.button("Run Validation Analysis", key="run_validation_button_general"):
-            if failed_ids_input_general.strip():
-                # Parse IDs: handles comma, semicolon, or newline, and strips whitespace
-                parsed_known_failed_ids = [
-                    item.strip() for item in
-                    failed_ids_input_general.replace(',', ' ').replace(';', ' ').split()
-                    if item.strip()
-                ]
-                st.session_state.parsed_known_failed_ids_general = parsed_known_failed_ids # Save for potential reuse
-                st.write(f"Found {len(parsed_known_failed_ids)} unique known failed IDs for validation.")
-
-                # Validate against Anomaly Detection Results
-                pop_anom_res_val = st.session_state.get("population_anomaly_results", {})
-                res_df_anomalies_sorted_val = st.session_state.get("res_df_anomalies_sorted", pd.DataFrame())
-
-                if pop_anom_res_val and not res_df_anomalies_sorted_val.empty:
-                    st.subheader("Validation Against Anomaly Detection")
-                    anomalous_flagged_known_failures = res_df_anomalies_sorted_val[
-                        res_df_anomalies_sorted_val.index.isin(parsed_known_failed_ids) &
-                        (res_df_anomalies_sorted_val['anomaly_label'] == -1)
-                    ]
-                    num_caught = len(anomalous_flagged_known_failures)
-                    st.metric(
-                        label=f"Known Failures Flagged as Anomalous (by {pop_anom_res_val.get('method', 'N/A')})",
-                        value=f"{num_caught} / {len(parsed_known_failed_ids)}"
-                    )
-                    if num_caught > 0:
-                        st.write("Details of flagged known failures:")
-                        st.dataframe(anomalous_flagged_known_failures[['anomaly_label', 'anomaly_score']])
-                    else:
-                        st.info("None of the provided known failed IDs were flagged as anomalous by the current settings.")
-                else:
-                    st.warning("Anomaly detection results not available for validation. Please run population-level anomaly detection first.")
-
-                # Validate against Clustering Results
-                pop_cluster_res_val = st.session_state.get("clustering_results", {})
-                clustered_features_df_val = st.session_state.get("clustered_features_df_for_explain", pd.DataFrame())
-
-                if pop_cluster_res_val and not clustered_features_df_val.empty:
-                    st.subheader("Validation Against Clustering Results")
-                    known_failures_in_clusters = clustered_features_df_val[
-                        clustered_features_df_val.index.isin(parsed_known_failed_ids)
-                    ]
-                    if not known_failures_in_clusters.empty:
-                        st.write("Distribution of Known Failures Across Clusters:")
-                        st.dataframe(known_failures_in_clusters['cluster_label'].value_counts().rename("Count of Known Failures"))
-
-                        # Show full details of known failures and their assigned clusters
-                        st.write("Details of known failures and their assigned clusters:")
-                        st.dataframe(known_failures_in_clusters[['cluster_label'] + [col for col in known_failures_in_clusters.columns if col not in ['cluster_label']][:3]]) # Show label + first 3 features
-                    else:
-                        st.info("None of the provided known failed IDs were found in the clustered devices (they might have been filtered out due to NaN features).")
-                else:
-                    st.warning("Clustering results not available for validation. Please run population-level clustering first.")
-            else:
-                st.warning("Please enter some known failed Device/Entity IDs.")
-        st.markdown("---")
-
-
-# === GUIDED WORKFLOWS MODE ===
-elif app_mode == "Guided Workflows":
-    st.header("Guided Workflows Mode")
-    # Sidebar for workflow selection
-    available_workflows = ["Potential Failure Investigation"]
-    # Initialize selected_workflow in session_state if not present
-    if 'selected_workflow' not in st.session_state:
-        st.session_state.selected_workflow = available_workflows[0]
-
-    # Use on_change to reset workflow-specific state if workflow changes
-    def reset_workflow_state():
-        # Example: clear selected clusters if workflow changes or is re-selected
-        if 'at_risk_clusters_wf' in st.session_state:
-            del st.session_state['at_risk_clusters_wf']
-        # Add other workflow-specific state variables here to reset
-
-    selected_workflow = st.sidebar.selectbox(
-        "Choose a Guided Workflow:",
-        available_workflows,
-        key='selected_workflow_dropdown', # Main key for the widget
-        on_change=reset_workflow_state
-    )
-    st.session_state.selected_workflow = selected_workflow # Keep it synced with session_state for logic
-
-    # --- Potential Failure Investigation Workflow ---
-    if st.session_state.selected_workflow == "Potential Failure Investigation":
-        st.subheader("Guided Workflow: Potential Failure Investigation")
-        st.markdown("""
-        This workflow helps identify devices that might be at higher risk of failure by:
-        1.  Leveraging existing clustering results (from General Analysis mode).
-        2.  Allowing you to select 'at-risk' clusters.
-        3.  Showing what makes these clusters different.
-        4.  Listing devices in these at-risk clusters for further monitoring.
-        5.  Optionally cross-referencing with a list of already known failed devices.
-        """)
-
-        # Step 1: Prerequisites Check
-        st.markdown("---")
-        st.subheader("Step 1: Prerequisites")
-        prereq_features_df = st.session_state.get('all_device_features_df', pd.DataFrame())
-        prereq_clustering_results = st.session_state.get('clustering_results', {})
-        prereq_clustered_df_for_explain = st.session_state.get('clustered_features_df_for_explain', pd.DataFrame())
-
-        prereq_met = True
-        if prereq_features_df.empty:
-            st.error("Prerequisite Not Met: Device features have not been computed. Please go to 'General Analysis' mode, compute features for all devices, and run clustering.")
-            prereq_met = False
-        if not prereq_clustering_results or 'labels' not in prereq_clustering_results:
-            st.error("Prerequisite Not Met: Clustering has not been performed or results are unavailable. Please run clustering in 'General Analysis' mode.")
-            prereq_met = False
-        if prereq_clustered_df_for_explain.empty:
-            st.error("Prerequisite Not Met: Clustered feature data for explanation is missing. Ensure clustering was run successfully.")
-            prereq_met = False
-
-        if not prereq_met:
-            st.stop()
-        else:
-            st.success("Prerequisites met: Feature data and clustering results are available.")
-
-        # Step 2: Select At-Risk Cluster(s)
-        st.markdown("---")
-        st.subheader("Step 2: Select At-Risk Cluster(s)")
-
-        # Ensure clustered_df is available from session state (set during clustering in General Analysis)
-        clustered_df_wf = st.session_state.get('clustered_features_df_for_explain', pd.DataFrame())
-        if 'cluster_label' not in clustered_df_wf.columns:
-            st.error("Clustering labels not found in the feature data. Please re-run clustering.")
-            st.stop()
-
-        available_clusters_wf = sorted([c for c in clustered_df_wf['cluster_label'].unique() if c != -1]) # Exclude noise points for selection
-        if not available_clusters_wf:
-            st.warning("No valid clusters found (excluding noise points if any). Cannot proceed.")
-            st.stop()
-
-        # Initialize selected at_risk_clusters in session_state if not present
-        if 'at_risk_clusters_wf' not in st.session_state:
-             st.session_state.at_risk_clusters_wf = []
-
-        # Ensure selections are valid if clusters change (e.g. re-clustering in General mode)
-        valid_at_risk_selection = [c for c in st.session_state.at_risk_clusters_wf if c in available_clusters_wf]
-
-
-        selected_at_risk_clusters = st.multiselect(
-            "Select cluster(s) you consider 'at-risk' based on previous analysis or domain knowledge:",
-            options=available_clusters_wf,
-            default=valid_at_risk_selection, # Use the validated list
-            key='at_risk_clusters_multiselect_wf' # Unique key for this widget
-        )
-        st.session_state.at_risk_clusters_wf = selected_at_risk_clusters # Update session state
-
-        if not selected_at_risk_clusters:
-            st.info("Please select one or more at-risk clusters to proceed.")
-            st.stop()
-
-        st.success(f"Selected at-risk clusters: {selected_at_risk_clusters}")
-
-        # Step 3: Key Characteristics of Selected At-Risk Cluster(s)
-        st.markdown("---")
-        st.subheader("Step 3: Distinguishing Characteristics of At-Risk Group")
-
-        # Create a temporary 'at_risk_group' column: True if in selected_at_risk_clusters, False otherwise
-        # Only consider non-noise points for this comparison
-        comparison_df_wf = clustered_df_wf[clustered_df_wf['cluster_label'] != -1].copy()
-        comparison_df_wf['at_risk_group'] = comparison_df_wf['cluster_label'].isin(selected_at_risk_clusters)
-
-        # ANOVA for at-risk vs not-at-risk
-        anova_at_risk_vs_others, err_anova_wf = get_feature_importance_for_clusters_anova(comparison_df_wf, 'at_risk_group', group_true_label=True, group_false_label=False)
-        if err_anova_wf:
-            st.warning(f"Could not compute ANOVA for at-risk group comparison: {err_anova_wf}")
-        elif not anova_at_risk_vs_others.empty:
-            st.write("Top Features Distinguishing At-Risk Group (True) from Other Non-Noise Clusters (False):")
-            st.dataframe(anova_at_risk_vs_others.sort_values(by='F-statistic', ascending=False).head(10))
-
-        # Mean feature values for at-risk vs not-at-risk
-        at_risk_summary_df, others_summary_df, err_summary_wf = get_cluster_feature_summary(
-            comparison_df_wf, 'at_risk_group', group_true_label=True, group_false_label=False
-        )
-
-        if err_summary_wf:
-            st.warning(f"Could not compute feature summary for at-risk group comparison: {err_summary_wf}")
-        elif not at_risk_summary_df.empty and not others_summary_df.empty:
-            st.write("Mean Feature Values for At-Risk Group vs. Other Non-Noise Clusters:")
-            # Combine for easier side-by-side view - at_risk_summary_df and others_summary_df are Series
-            combined_summary_wf = pd.DataFrame({
-                "At-Risk Group (Mean)": at_risk_summary_df,
-                "Other Non-Noise Clusters (Mean)": others_summary_df
-            })
-            st.dataframe(combined_summary_wf)
-
-        # Step 4: Devices to Monitor
-        st.markdown("---")
-        st.subheader("Step 4: Devices to Monitor")
-
-        devices_in_at_risk_clusters = clustered_df_wf[clustered_df_wf['cluster_label'].isin(selected_at_risk_clusters)].index.tolist()
-        st.write(f"Found {len(devices_in_at_risk_clusters)} devices in the selected at-risk cluster(s): {', '.join(map(str,selected_at_risk_clusters))}")
-
-        if 'failed_ids_input_wf' not in st.session_state:
-            st.session_state.failed_ids_input_wf = ""
-
-        known_failed_ids_input_wf = st.text_area(
-            "Optional: Enter known failed Device/Entity IDs (comma, semicolon, or newline separated) to cross-reference:",
-            value=st.session_state.failed_ids_input_wf,
-            key="failed_ids_text_area_wf_widget", # Unique key
-            height=100
-        )
-
-        parsed_known_failed_ids_wf = []
-        if known_failed_ids_input_wf.strip():
-            parsed_known_failed_ids_wf = [
-                item.strip() for item in
-                known_failed_ids_input_wf.replace(',', ' ').replace(';', ' ').split()
-                if item.strip()
-            ]
-
-        devices_to_monitor_df_data = []
-        for device_id in devices_in_at_risk_clusters:
-            status = "Potentially At-Risk"
-            if device_id in parsed_known_failed_ids_wf:
-                status = "Known Failed & In At-Risk Cluster"
-            devices_to_monitor_df_data.append({"Device ID": device_id, "Status": status, "Assigned At-Risk Cluster(s)": str(clustered_df_wf.loc[device_id, 'cluster_label'])})
-
-        if devices_to_monitor_df_data:
-            devices_to_monitor_df = pd.DataFrame(devices_to_monitor_df_data).set_index("Device ID")
-            st.dataframe(devices_to_monitor_df)
-
-            # Highlight those not on the known list but in at-risk clusters
-            newly_identified_at_risk = devices_to_monitor_df[devices_to_monitor_df["Status"] == "Potentially At-Risk"]
-            if not newly_identified_at_risk.empty:
-                st.write("Newly Identified Potentially At-Risk Devices (not on your known failed list):")
-                st.dataframe(newly_identified_at_risk)
-        else:
-            st.info("No devices found in the selected at-risk clusters.")
-
-    # Add placeholders for other workflows if any
-    # elif st.session_state.selected_workflow == "Another Workflow":
-    #    st.write("Another workflow placeholder")
-
-
-# (The rest of src/main.py logic for General Analysis tabs will be added in subsequent parts)
->>>>>>> c9e436c4
+[end of src/main.py]